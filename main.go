--- conflicted
+++ resolved
@@ -316,13 +316,6 @@
 		interval = "0 0 0-59/" + PlanRefreshInterval + " * * *"
 	}
 
-<<<<<<< HEAD
-=======
-	interval := "@every " + PlanRefreshInterval + "h"
-
-	log.Infoln(logTag, ": external elasticsearch => ", ExternalElasticsearch)
-
->>>>>>> 0eaa41d2
 	util.Billing = Billing
 	util.HostedBilling = HostedBilling
 	util.ClusterBilling = ClusterBilling
