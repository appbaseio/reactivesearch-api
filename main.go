package main

import (
	"bufio"
	"bytes"
	"context"
	"crypto/hmac"
	"crypto/sha256"
	"encoding/hex"
	"encoding/json"
	"flag"
	"fmt"
	"io"
	"io/ioutil"
	"net/http"
	"os"
	"os/exec"
	"path"
	"path/filepath"
	"plugin"
	"runtime"
	"strconv"
	"strings"
	"time"

	"github.com/appbaseio/reactivesearch-api/middleware"
	"github.com/appbaseio/reactivesearch-api/plugins"
	"github.com/appbaseio/reactivesearch-api/plugins/nodes"
	"github.com/appbaseio/reactivesearch-api/plugins/querytranslate"
	"github.com/appbaseio/reactivesearch-api/util"
	"github.com/denisbrodbeck/machineid"
	"github.com/getsentry/sentry-go"
	"github.com/gorilla/mux"
	"github.com/keygen-sh/keygen-go"
	"github.com/mackerelio/go-osstat/memory"
	"github.com/pkg/profile"
	"github.com/robfig/cron"

	"github.com/sirupsen/logrus"
	log "github.com/sirupsen/logrus"
)

const logTag = "[cmd]"

var (
	envFile            string
	logMode            string
	licenseKeyPath     string
	listPlugins        bool
	address            string
	port               int
	pluginDir          string
	https              bool
	cpuprofile         bool
	memprofile         bool
	enableTelemetry    string
	disableHealthCheck bool
	showVersion        bool
	createSchema       bool
	// Version Reactivesearch version set during build
	Version string
	// PlanRefreshInterval can be used to define the custom interval to refresh the plan
	PlanRefreshInterval string
	// Billing is a build time flag
	Billing string
	// HostedBilling is a build time flag
	HostedBilling string
	// ClusterBilling is a build time flag
	ClusterBilling string
	// Opensource is a build time flag
	Opensource string
	// ExternalElasticsearch is a build time flag that
	// indicates whether external Elasticsearch instance
	// is being used.
	ExternalElasticsearch string
	// IgnoreBillingMiddleware ignores the billing middleware
	IgnoreBillingMiddleware string
	// Tier for testing
	Tier string
	// FeatureCustomEvents for testing
	FeatureCustomEvents string
	// FeatureSuggestions for testing
	FeatureSuggestions string
	// FeatureRules for testing
	FeatureRules string
	// FeatureSearchRelevancy for testing
	FeatureSearchRelevancy string
	// FeatureSearchGrader for testing
	FeatureSearchGrader string
	// FeatureEcommerce for testing
	FeatureEcommerce string
	// FeatureCache for testing
	FeatureCache string
	// FeaturePipelines for testing
	FeaturePipelines string
)

// SentryErrorHook implements the logrus.Hooks interface to report errors to sentry
type SentryErrorHook struct {
}

// Report error logs for logs above or equal to error level
func (h *SentryErrorHook) Levels() []logrus.Level {
	return []logrus.Level{logrus.ErrorLevel}
}

func (h *SentryErrorHook) Fire(e *logrus.Entry) error {
	// send event to sentry
	sentry.CaptureMessage(e.Message)
	return nil
}

type LicenseDetails struct {
	Created string `json:"created"`
	Expiry  string `json:"expiry"`
}
type LicenseData struct {
	License LicenseDetails `json:"license"`
}

func init() {
	flag.StringVar(&enableTelemetry, "enable-telemetry", "", "Set as `false` to disable telemetry")
	flag.StringVar(&envFile, "env", ".env", "Path to file with environment variables to load in KEY=VALUE format")
	flag.StringVar(&logMode, "log", "", "Define to change the default log mode(error), other options are: debug(most verbose) and info")
	flag.StringVar(&licenseKeyPath, "license-key-file", "", "Path to file with license key")
	flag.BoolVar(&listPlugins, "plugins", false, "List currently registered plugins")
	flag.StringVar(&address, "addr", "0.0.0.0", "Address to serve on")
	flag.BoolVar(&disableHealthCheck, "disable-health-check", false, "Set as `true` to disable health check")
	flag.BoolVar(&showVersion, "version", false, "show the version of ReactiveSearch")
	flag.BoolVar(&createSchema, "create-schema", false, "create the schema for the current version of API and exit")

	// env port for deployments like heroku where port is dynamically assigned
	envPort := os.Getenv("PORT")
	defaultPort := 8000
	if envPort != "" {
		portValue, _ := strconv.Atoi(envPort)
		defaultPort = portValue
	}

	flag.IntVar(&port, "port", defaultPort, "Port number")
	flag.StringVar(&pluginDir, "pluginDir", "build/plugins", "Directory containing the compiled plugins")
	flag.BoolVar(&https, "https", false, "Starts a https server instead of a http server if true")
	flag.BoolVar(&cpuprofile, "cpuprofile", false, "write cpu profile to `file`")
	flag.BoolVar(&memprofile, "memprofile", false, "write mem profile to `file`")
	flag.Parse()

	// If showVersion is passed, show the version and do
	// nothing.
	util.Version = Version

	if showVersion {
		fmt.Println(fmt.Sprintf("ReactiveSearch v%s", util.Version))
		os.Exit(0)
	}

	// if createSchema is passed, create the schema
	if createSchema {
		createErr := CreateSchema(pluginDir)

		if createErr != nil {
			fmt.Println("error while creating schema: ", createErr)
			os.Exit(-1)
		}

		os.Exit(0)
	}

	fmt.Println("=> port used", defaultPort)

	// Set telemetry based on the user input
	// Runtime flag gets the highest priority
	telemetryEnvVar := os.Getenv("ENABLE_TELEMETRY")
	if enableTelemetry != "" {
		b, err := strconv.ParseBool(enableTelemetry)
		if err != nil {
			log.Fatal(logTag, ": runtime flag `enable-telemetry` must be boolean: ", err)
		}
		util.IsTelemetryEnabled = b
	} else if telemetryEnvVar != "" {
		b, err := strconv.ParseBool(telemetryEnvVar)
		if err != nil {
			log.Fatal(logTag, ": environment value `ENABLE_TELEMETRY` must be boolean: ", err)
		}
		util.IsTelemetryEnabled = b
	}

	if util.IsTelemetryEnabled {
		log.Println("Appbase Telemetry is enabled. You can disable it by setting the `enable-telemetry` runtime flag as `false`")
		// configure sentry
		dsn := "https://3b9b4fcedbf4460c90844f51e8634229@o27644.ingest.sentry.io/6063525"
		// Use prod dsn for customers
		if Billing == "true" || ClusterBilling == "true" || HostedBilling == "true" {
			dsn = "https://ecb33128f4514511b2ee7ecaf2e4e689@o27644.ingest.sentry.io/6125897"
		}
		err := sentry.Init(sentry.ClientOptions{
			Dsn:              dsn,
			Release:          util.Version,
			AttachStacktrace: true,
			Debug:            true,
		})
		if err != nil {
			log.Fatalf("sentry.Init: %s", err)
		}

		defer func() {
			err := recover()
			if err != nil {
				sentry.CurrentHub().Recover(err)
				sentry.Flush(time.Second * 10)
			}
		}()
	}
}

func main() {
	// add cpu profilling
	if cpuprofile {
		defer profile.Start().Stop()
	}
	// add mem profilling
	if memprofile {
		defer profile.Start(profile.MemProfile).Stop()
	}

	log.SetReportCaller(true)
	log.SetFormatter(&log.TextFormatter{
		FullTimestamp:          true,
		TimestampFormat:        "2006/01/02 15:04:05",
		DisableLevelTruncation: true,
		CallerPrettyfier: func(f *runtime.Frame) (string, string) {
			filename := path.Base(f.File)
			return "", fmt.Sprintf(" %s:%d", filename, f.Line)
		},
	})
	if util.IsTelemetryEnabled {
		log.AddHook(&SentryErrorHook{})
	}
	switch logMode {
	case "debug":
		log.SetLevel(log.DebugLevel)
	case "info":
		log.SetLevel(log.InfoLevel)
	default:
		log.SetLevel(log.ErrorLevel)
	}

	isRunTimeDocker := false

	// Summarizing how we're detecting a container runtime:
	// For Docker runtime, we check for the presence of `lxc` or `docker` or `kubepods` string in the output of /proc/1/cgroup, https://stackoverflow.com/a/23558932/1221677
	// For Podman (OCI) runtime, we check for the presence of /run/.containerenv, http://docs.podman.io/en/latest/markdown/podman-run.1.html
	// For Docker on Mac and several other non-linux runtimes, we check for INODE count > 2: https://stackoverflow.com/a/51688023/1221677
	cmdToDetectRunTime := exec.Command("/bin/sh", "-c", "if [[ -f /.dockerenv ]] || [[ -f /run/.containerenv ]] || [ `ls -ali / | sed '2!d' | awk {'print $1'}` != '2' ] || grep -Eq '(lxc|docker|kubepods)' /proc/1/cgroup; then echo True; else echo False; fi")
	var output bytes.Buffer
	cmdToDetectRunTime.Stdout = &output
	runtimeDetectErr := cmdToDetectRunTime.Run()
	if runtimeDetectErr != nil {
		log.Fatal(logTag, ": Error encountered while detecting runtime :", runtimeDetectErr)
	}
	// True or False
	parsedOutput := strings.TrimSpace(output.String())
	if parsedOutput == "True" {
		isRunTimeDocker = true
	}
	if isRunTimeDocker {
		log.Println(logTag, "Runtime detected as docker or OCI container ...")
		cmd := exec.Command("/bin/sh", "-c", "head -1 /proc/self/cgroup|cut -d/ -f3")
		var out bytes.Buffer
		cmd.Stdout = &out
		err := cmd.Run()
		id := out.String()
		if err != nil {
			log.Fatal(logTag, ": runtime detected as docker or OCI container: ", err)
		}
		h := hmac.New(sha256.New, []byte(strings.TrimSuffix(id, "\n")))
		h.Write([]byte("reactivesearch"))
		util.MachineID = hex.EncodeToString(h.Sum(nil))
		util.RunTime = "Docker"
	} else {
		log.Println(logTag, "Runtime detected as a host machine ...")
		id, err1 := machineid.ProtectedID("reactivesearch")
		if err1 != nil {
			log.Fatal(logTag, ": runtime detected as a host machine: ", err1)
		}
		util.MachineID = id
		util.RunTime = "Linux"
	}

	memory, memErr := memory.Get()
	if memErr != nil {
		log.Warnln(logTag, ":", memErr)
	} else {
		util.MemoryAllocated = memory.Total
	}

	// Load all env vars from envFile
	if err := LoadEnvFromFile(envFile); err != nil {
		log.Infoln(logTag, ": reading env file", envFile, ". This may happen if the environments are declared directly : ", err)
	}

	router := mux.NewRouter().StrictSlash(true)

	mainRouter := router.PathPrefix("").Subrouter()

	if PlanRefreshInterval == "" {
		PlanRefreshInterval = "1"
	} else {
		_, err := strconv.Atoi(PlanRefreshInterval)
		if err != nil {
			log.Fatal("PLAN_REFRESH_INTERVAL must be an integer: ", err)
		}
	}

	interval := "@every " + PlanRefreshInterval + "h"

	log.Infoln(logTag, ": external elasticsearch => ", ExternalElasticsearch)

	util.Billing = Billing
	util.HostedBilling = HostedBilling
	util.ClusterBilling = ClusterBilling
	util.Opensource = Opensource
<<<<<<< HEAD
	util.Version = Version
	util.ExternalElasticsearch = ExternalElasticsearch
=======
>>>>>>> ba15b86f

	var licenseKey string
	// check for offline license key
	if licenseKeyPath != "" {
		// read license key from file
		content, err := ioutil.ReadFile(licenseKeyPath)
		if err != nil {
			log.Fatalln(logTag, "Unable to read license file", err.Error())
		}
		licenseKey = string(content)
	} else {
		// read from env file
		licenseKey = os.Getenv("LICENSE_KEY")
	}
	if licenseKey != "" {
		util.OfflineBilling = true
		keygen.PublicKey = util.AppbasePublicKey
		// validate offline license key
		dataset, err := keygen.Genuine(licenseKey, keygen.SchemeCodeEd25519)
		switch {
		case err == keygen.ErrLicenseNotGenuine:
			log.Fatalln("License key is not genuine, please contact support@appbase.io")
			return
		case err != nil:
			log.Fatalln("License key validation failed, please contact support@appbase.io", err.Error())
			return
		}
		// Validate expiry date for genuine license
		var licenseData LicenseData
		err2 := json.Unmarshal(dataset, &licenseData)
		if err2 != nil {
			log.Fatalln(logTag, "Error encountered while reading the license details:", err2)
		}
		expiryTime, err := time.Parse(time.RFC3339, licenseData.License.Expiry)
		if err != nil {
			log.Fatalln(logTag, ":", err)
		}
		util.SetExpiryTime(expiryTime)
		util.SetDefaultTier()
		// use billing middleware
		if IgnoreBillingMiddleware != "true" {
			mainRouter.Use(util.BillingMiddlewareOffline)
		}
	} else {
		if Billing == "true" {
			log.Println("You're running ReactiveSearch with billing module enabled.")
			util.ReportUsage()
			cronjob := cron.New()
			cronjob.AddFunc(interval, util.ReportUsage)
			cronjob.Start()
			if IgnoreBillingMiddleware != "true" {
				mainRouter.Use(util.BillingMiddleware)
			}
		} else if HostedBilling == "true" {
			log.Println("You're running ReactiveSearch with hosted billing module enabled.")
			util.ReportHostedArcUsage()
			cronjob := cron.New()
			cronjob.AddFunc(interval, util.ReportHostedArcUsage)
			cronjob.Start()
			if IgnoreBillingMiddleware != "true" {
				mainRouter.Use(util.BillingMiddleware)
			}
		} else if ClusterBilling == "true" {
			log.Println("You're running ReactiveSearch with cluster billing module enabled.")
			util.SetClusterPlan()
			// refresh plan
			cronjob := cron.New()
			cronjob.AddFunc(interval, util.SetClusterPlan)
			cronjob.Start()
			if IgnoreBillingMiddleware != "true" {
				mainRouter.Use(util.BillingMiddleware)
			}
		} else {
			util.SetDefaultTier()
			log.Println("You're running ReactiveSearch with billing module disabled.")
		}
	}

	// Testing Env: Set variables based on the build blags
	if Tier != "" {
		var temp1 = map[string]interface{}{
			"tier": Tier,
		}
		type Temp struct {
			Tier *util.Plan `json:"tier"`
		}
		temp2 := Temp{}
		mashalled, err := json.Marshal(temp1)
		if err != nil {
			log.Fatal(err)
		}
		err = json.Unmarshal(mashalled, &temp2)
		if err != nil {
			log.Fatal(err)
		}
		util.SetTier(temp2.Tier)
	}
	if FeatureCustomEvents == "true" {
		util.SetFeatureCustomEvents(true)
	}
	if FeatureSuggestions == "true" {
		util.SetFeatureSuggestions(true)
	}
	if FeatureRules == "true" {
		util.SetFeatureRules(true)
	}
	if FeatureSearchRelevancy == "true" {
		util.SetFeatureSearchRelevancy(true)
	}
	if FeatureSearchGrader == "true" {
		util.SetFeatureSearchGrader(true)
	}
	if FeatureEcommerce == "true" {
		util.SetFeatureEcommerce(true)
	}
	if FeatureCache == "true" {
		util.SetFeatureCache(true)
	}
	if FeaturePipelines == "true" {
		util.SetFeaturePipelines(true)
	}
	// Set port variable
	util.Port = port

	// ES client instantiation
	// ES v7 and v6 clients
	util.NewClient()
	util.NewZincClient()
	util.SetDefaultIndexTemplate()
	util.SetSystemIndexTemplate()

	/*
	   Safety net for 'too many open files' issue on legacy code.
	   Set a sane timeout duration for the http.DefaultClient, to ensure idle connections are terminated.
	   Reference: https://stackoverflow.com/questions/37454236/net-http-server-too-many-open-files-error
	*/
	http.DefaultClient.Timeout = time.Minute * 2

	// map of specific plugins
	sequencedPlugins := []string{"analytics.so", "searchrelevancy.so", "rules.so", "cache.so", "suggestions.so", "storedquery.so", "analyticsrequest.so", "applycache.so"}
	sequencedPluginsByPath := make(map[string]string)

	var elasticSearchPath, reactiveSearchPath, pipelinesPath string
	elasticSearchMiddleware := make([]middleware.Middleware, 0)
	reactiveSearchMiddleware := make([]middleware.Middleware, 0)
	pluginsByPath := make(map[string]string)
	err := filepath.Walk(pluginDir, func(path string, info os.FileInfo, err error) error {
		if err != nil {
			return err
		}
		if !info.IsDir() &&
			filepath.Ext(info.Name()) == ".so" &&
			info.Name() != "elasticsearch.so" &&
			info.Name() != "pipelines.so" {
			if info.Name() != "querytranslate.so" {
				if util.IsExists(info.Name(), sequencedPlugins) {
					sequencedPluginsByPath[info.Name()] = path
				} else {
					pluginsByPath[info.Name()] = path
				}
			} else {
				reactiveSearchPath = path
			}
		} else if info.Name() == "elasticsearch.so" {
			elasticSearchPath = path
		} else if info.Name() == "pipelines.so" {
			pipelinesPath = path
		}
		return nil
	})
	if err != nil {
		log.Fatal("error loading plugins: ", err)
	}
	// Load pipeline plugin at the begining to set the priority to stage routes
	if pipelinesPath != "" {
		_, errPipelinesPlugin := LoadPluginFromFile(mainRouter, pipelinesPath)
		if errPipelinesPlugin != nil {
			log.Fatal("error loading plugins: ", errPipelinesPlugin)
		}
	}
	for _, pluginPath := range pluginsByPath {
		plugin, err1 := LoadPluginFromFile(mainRouter, pluginPath)
		if err1 != nil {
			log.Fatal("error loading plugins: ", err1)
		}
		reactiveSearchMiddleware = append(reactiveSearchMiddleware, plugin.RSMiddleware()...)
		elasticSearchMiddleware = append(elasticSearchMiddleware, plugin.ESMiddleware()...)
	}
	// load plugins in a sequence
	for _, pluginName := range sequencedPlugins {
		path := sequencedPluginsByPath[pluginName]
		if path != "" {
			plugin, err := LoadPluginFromFile(mainRouter, path)
			if err != nil {
				log.Fatal("error loading plugins: ", err)
			}
			elasticSearchMiddleware = append(elasticSearchMiddleware, plugin.ESMiddleware()...)
			reactiveSearchMiddleware = append(reactiveSearchMiddleware, plugin.RSMiddleware()...)
		}
	}
	// Load ReactiveSearch plugin
	if reactiveSearchPath != "" {
		errRSPlugin := LoadRSPluginFromFile(mainRouter, reactiveSearchPath, reactiveSearchMiddleware)
		if errRSPlugin != nil {
			log.Fatal("error loading plugins: ", errRSPlugin)
		}
	}

	if util.ExternalElasticsearch == "true" {
		errESPlugin := LoadESPluginFromFile(mainRouter, elasticSearchPath, elasticSearchMiddleware)
		if errESPlugin != nil {
			log.Fatal("error loading plugins: ", errESPlugin)
		}
	}

	// Execute the migration scripts
	for _, migration := range util.GetMigrationScripts() {
		shouldExecute, err := migration.ConditionCheck()
		if err != nil {
			log.Errorln(err.Message+": ", err.Err)
		}
		if shouldExecute {
			// Run the script
			if migration.IsAsync() {
				// execute the script in go routine(background) without affecting the init process
				go func() {
					err := migration.Script()
					if err != nil {
						log.Errorln(err.Message+": ", err.Err)
					}
				}()
			} else {
				// Sync scripts will cause the fatal error on failure
				err := migration.Script()
				if err != nil {
					log.Errorln(err.Message+": ", err.Err)
				}
			}
		}
	}

	cronjob := cron.New()
	syncInterval := "@every " + strconv.Itoa(util.GetSyncInterval()) + "s"
	cronjob.AddFunc(syncInterval, syncPluginCache)
	cronjob.Start()

	// Set the router in the swapper
	routerSwapper := plugins.RouterSwapperInstance()
	routerSwapper.Swap(router)
	routerSwapper.SetRouterAttrs(address, port, https)

	// Set the router health check
	//
	// NOTE: The folowing code should be run just before the
	// server starts.
	// In other words, the server should start withing 10 seconds
	// of running the below code.
	if !disableHealthCheck {
		log.Info(logTag, ": setting up router health check")
		routerHealthCheck := plugins.RouterHealthCheckInstance()
		routerHealthCheck.SetAttrs(port, address, https)
		routerHealthCronJob := cron.New()
		routerHealthCronJob.AddFunc("@every 10s", routerHealthCheck.Check)
		routerHealthCronJob.Start()
	}

	// Start the job to keep pinging ES to mark as live node
	log.Info(logTag, ": setting up active node ping jobs")
	nodeInstance := nodes.Instance()
	nodeInstance.StartAutomatedJobs()

	// Finally start the server
	routerSwapper.StartServer()
}

func syncPluginCache() {
	// Only run for self hosted arc using arc-enterprise plan

	indices := []string{}
	for _, syncScript := range util.GetSyncScripts() {
		// append index
		indices = append(indices, syncScript.Index())
	}
	indexToSearch := strings.Join(indices, ",")
	// TODO: Handle es6
	// Fetch ES response
	response, err := util.GetClient7().
		Search(indexToSearch).
		Size(10000).
		Do(context.Background())
	if err != nil {
		log.Errorln(logTag, "Error while syncing plugin cache", err.Error())
		return
	}
	if response.Error != nil {
		log.Errorln(logTag, "Error while syncing plugin cache", response.Error)
		return
	}
	for _, syncScript := range util.GetSyncScripts() {
		err := syncScript.SetCache(response)
		if err != nil {
			log.Errorln(logTag, "Error syncing plugin "+syncScript.PluginName()+" ", response.Error)
		}
	}
}

func LoadPIFromFile(path string) (plugin.Symbol, error) {
	pf, err1 := plugin.Open(path)
	if err1 != nil {
		return nil, err1
	}
	return pf.Lookup("PluginInstance")
}

// LoadPluginFromFile loads a plugin at the given location
func LoadPluginFromFile(router *mux.Router, path string) (plugins.Plugin, error) {
	pi, err2 := LoadPIFromFile(path)
	if err2 != nil {
		return nil, err2
	}
	var p plugins.Plugin
	p = *pi.(*plugins.Plugin)
	err3 := plugins.LoadPlugin(router, p)
	if err3 != nil {
		return nil, err3
	}
	return p, nil
}

func LoadESPluginFromFile(router *mux.Router, path string, mw []middleware.Middleware) error {
	pi, err2 := LoadPIFromFile(path)
	if err2 != nil {
		return err2
	}
	var p plugins.ESPlugin
	p = *pi.(*plugins.ESPlugin)
	return plugins.LoadESPlugin(router, p, mw)
}

func LoadRSPluginFromFile(router *mux.Router, path string, mw []middleware.Middleware) error {
	pi, err2 := LoadPIFromFile(path)
	if err2 != nil {
		return err2
	}
	var p plugins.RSPlugin
	p = *pi.(*plugins.RSPlugin)
	return plugins.LoadRSPlugin(router, p, mw)
}

// LoadEnvFromFile loads env vars from envFile. Envs in the file
// should be in KEY=VALUE format.
func LoadEnvFromFile(envFile string) error {
	if envFile == "" {
		return nil
	}

	file, err := os.Open(envFile)
	if err != nil {
		return err
	}
	defer file.Close()

	envMap, err := ParseEnvFile(file)
	if err != nil {
		return err
	}

	for k, v := range envMap {
		if err := os.Setenv(k, v); err != nil {
			return err
		}
	}

	return nil
}

// ParseEnvFile parses the envFile for env variables in present in
// KEY=VALUE format. It ignores the comment lines starting with "#".
func ParseEnvFile(envFile io.Reader) (map[string]string, error) {
	envMap := make(map[string]string)

	scanner := bufio.NewScanner(envFile)
	var line string
	lineNumber := 0

	for scanner.Scan() {
		line = strings.TrimSpace(scanner.Text())
		lineNumber++

		// skip the lines starting with comment
		if strings.HasPrefix(line, "#") {
			continue
		}

		// skip empty line
		if len(line) == 0 {
			continue
		}

		fields := strings.SplitN(line, "=", 2)
		if len(fields) != 2 {
			return nil, fmt.Errorf("can't parse line %d; line should be in KEY=VALUE format", lineNumber)
		}

		// KEY should not contain any whitespaces
		if strings.Contains(fields[0], " ") {
			return nil, fmt.Errorf("can't parse line %d; KEY contains whitespace", lineNumber)
		}

		key := fields[0]
		value := fields[1]

		if key == "" {
			return nil, fmt.Errorf("can't parse line %d; KEY can't be empty string", lineNumber)
		}
		envMap[key] = value
	}

	if err := scanner.Err(); err != nil {
		return nil, err
	}

	return envMap, nil
}

// CreateSchema will create a file in the current directory
// and save it in the format
// schema/latest/schema.json
func CreateSchema(pluginDir string) error {
	// Create the directory in the current directory.
	// Ignore if already created.
	pathToCreate := filepath.Join("schema", "latest")
	dirCreateErr := os.MkdirAll(pathToCreate, os.ModePerm)

	if dirCreateErr != nil {
		return dirCreateErr
	}

	// Since the directory is created, write the contents into the file
	// now.
	schemaContent, schemaErr := querytranslate.GetReactiveSearchSchema()

	if schemaErr != nil {
		return schemaErr
	}

	// Create the oss schema
	createSchemaErr := ioutil.WriteFile(filepath.Join(pathToCreate, "schema.json"), schemaContent, 0644)
	if createSchemaErr != nil {
		return createSchemaErr
	}

	// Set the util flag so it's used in noss code.
	util.CreateSchema = true

	// Load the plugin and run initFunc for the schema to be created
	// for pipelines.

	pipelinePath := filepath.Join(pluginDir, "pipelines.so")

	// Check if plugin exists, if not, then skip creating that schema
	_, checkErr := os.Stat(pipelinePath)
	if os.IsNotExist(checkErr) {
		return nil
	}

	// Path exists and we need to create the pipeline schema
	pi, err2 := LoadPIFromFile(pipelinePath)
	if err2 != nil {
		return err2
	}
	var p plugins.Plugin
	p = *pi.(*plugins.Plugin)

	return p.InitFunc()
}<|MERGE_RESOLUTION|>--- conflicted
+++ resolved
@@ -319,11 +319,8 @@
 	util.HostedBilling = HostedBilling
 	util.ClusterBilling = ClusterBilling
 	util.Opensource = Opensource
-<<<<<<< HEAD
 	util.Version = Version
 	util.ExternalElasticsearch = ExternalElasticsearch
-=======
->>>>>>> ba15b86f
 
 	var licenseKey string
 	// check for offline license key
