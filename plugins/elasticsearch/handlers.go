package elasticsearch

import (
	"bytes"
	"context"
	"fmt"
	"io"
	"io/ioutil"
	"net/http"
	"strings"
	"time"

	log "github.com/sirupsen/logrus"

	es7 "github.com/olivere/elastic/v7"

	"github.com/appbaseio/reactivesearch-api/model/acl"
	"github.com/appbaseio/reactivesearch-api/model/category"
	"github.com/appbaseio/reactivesearch-api/model/op"
	"github.com/appbaseio/reactivesearch-api/plugins/telemetry"
	"github.com/appbaseio/reactivesearch-api/util"
)

func (es *elasticsearch) handler() http.HandlerFunc {
	return func(w http.ResponseWriter, r *http.Request) {
		ctx := r.Context()

		reqCategory, err := category.FromContext(ctx)
		if err != nil {
			log.Errorln(logTag, ":", err)
			telemetry.WriteBackErrorWithTelemetry(r, w, "error classifying request acl", http.StatusInternalServerError)
			return
		}

		reqACL, err := acl.FromContext(ctx)
		if err != nil {
			log.Errorln(logTag, ":", err)
			telemetry.WriteBackErrorWithTelemetry(r, w, "error classifying request category", http.StatusInternalServerError)
			return
		}

		reqOp, err := op.FromContext(ctx)
		if err != nil {
			log.Errorln(logTag, ":", err)
			telemetry.WriteBackErrorWithTelemetry(r, w, "error classifying request op", http.StatusInternalServerError)
			return
		}
		log.Println(logTag, ": category=", *reqCategory, ", acl=", *reqACL, ", op=", *reqOp)
		// disable gzip compression
		encoding := r.Header.Get("Accept-Encoding")
		if encoding != "" {
			r.Header.Set("Accept-Encoding", "identity")
		}
		// Forward the request to elasticsearch
		// remove content-type header from r.Headers as that is internally managed my oliver
		// and can give following error if passed `{"error":{"code":500,"message":"elastic: Error 400 (Bad Request): java.lang.IllegalArgumentException: only one Content-Type header should be provided [type=content_type_header_exception]","status":"Internal Server Error"}}`
		headers := http.Header{}
		for k := range r.Header {
			if k == "Content-Type" || k == "Authorization" {
				continue
			}
			headers.Set(k, r.Header.Get(k))
		}

		params := r.URL.Query()
		formatParam := params.Get("format")
		// need to add check for `strings.Contains(r.URL.Path, "_cat")` because
		// ACL for root route `/` is also `Cat`.
		if *reqACL == acl.Cat && strings.Contains(r.URL.Path, "_cat") && formatParam == "" {
			params.Add("format", "text")
		}

		requestOptions := es7.PerformRequestOptions{
			Method:  r.Method,
			Path:    r.URL.Path,
			Params:  params,
			Headers: headers,
		}

		// convert body to string string as oliver Perform request can accept io.Reader, String, interface
		body, err := ioutil.ReadAll(r.Body)
		if len(body) > 0 {
			requestOptions.Body = string(body)
		}
		start := time.Now()
		response, err := util.GetClient7().PerformRequest(ctx, requestOptions)
		log.Println(fmt.Sprintf("TIME TAKEN BY ES: %dms", time.Since(start).Milliseconds()))
		if err != nil {
			log.Errorln(logTag, ": error while sending request :", r.URL.Path, err)
			if response != nil {
				telemetry.WriteBackErrorWithTelemetry(r, w, err.Error(), response.StatusCode)
				return
			}
			telemetry.WriteBackErrorWithTelemetry(r, w, err.Error(), http.StatusInternalServerError)
			return
		}
		// Copy the headers
		if response.Header != nil {
			for k, v := range response.Header {
				if k != "Content-Length" {
					w.Header().Set(k, v[0])
				}
			}
		}
		w.WriteHeader(response.StatusCode)
		// Copy the body
		io.Copy(w, bytes.NewReader(response.Body))
		w.Header().Set("X-Origin", "appbase.io")
		if err != nil {
			log.Errorln(logTag, ": error fetching response for", r.URL.Path, err)
			telemetry.WriteBackErrorWithTelemetry(r, w, err.Error(), response.StatusCode)
			return
		}
	}
}

func (es *elasticsearch) healthCheck() http.HandlerFunc {
	return func(w http.ResponseWriter, r *http.Request) {
		_, code, err := util.GetClient7().Ping(util.GetESURL()).Do(context.Background())
		if err != nil {
			log.Errorln(logTag, ": error fetching cluster health", err)
			telemetry.WriteBackErrorWithTelemetry(r, w, err.Error(), http.StatusInternalServerError)
		}
<<<<<<< HEAD
		responseInBytes, err := json.Marshal(result)
		if err != nil {
			log.Errorln(logTag, ": error while marshalling the ping result", err)
			telemetry.WriteBackErrorWithTelemetry(r, w, err.Error(), http.StatusInternalServerError)
		}
		var response map[string]interface{}
		err2 := json.Unmarshal(responseInBytes, &response)
		if err2 != nil {
			log.Errorln(logTag, ": error while un-marshalling the response", err2)
			telemetry.WriteBackErrorWithTelemetry(r, w, err2.Error(), http.StatusInternalServerError)
		}
		response["appbase_version"] = util.Version
		finalResponseInBytes, err := json.Marshal(response)
		if err != nil {
			log.Errorln(logTag, ": error while marshalling the response", err)
			telemetry.WriteBackErrorWithTelemetry(r, w, err.Error(), http.StatusInternalServerError)
		}
		util.WriteBackRaw(w, finalResponseInBytes, code)
=======
		util.WriteBackRaw(w, []byte{}, code)
>>>>>>> ae3ca274
	}
}<|MERGE_RESOLUTION|>--- conflicted
+++ resolved
@@ -121,27 +121,6 @@
 			log.Errorln(logTag, ": error fetching cluster health", err)
 			telemetry.WriteBackErrorWithTelemetry(r, w, err.Error(), http.StatusInternalServerError)
 		}
-<<<<<<< HEAD
-		responseInBytes, err := json.Marshal(result)
-		if err != nil {
-			log.Errorln(logTag, ": error while marshalling the ping result", err)
-			telemetry.WriteBackErrorWithTelemetry(r, w, err.Error(), http.StatusInternalServerError)
-		}
-		var response map[string]interface{}
-		err2 := json.Unmarshal(responseInBytes, &response)
-		if err2 != nil {
-			log.Errorln(logTag, ": error while un-marshalling the response", err2)
-			telemetry.WriteBackErrorWithTelemetry(r, w, err2.Error(), http.StatusInternalServerError)
-		}
-		response["appbase_version"] = util.Version
-		finalResponseInBytes, err := json.Marshal(response)
-		if err != nil {
-			log.Errorln(logTag, ": error while marshalling the response", err)
-			telemetry.WriteBackErrorWithTelemetry(r, w, err.Error(), http.StatusInternalServerError)
-		}
-		util.WriteBackRaw(w, finalResponseInBytes, code)
-=======
 		util.WriteBackRaw(w, []byte{}, code)
->>>>>>> ae3ca274
 	}
 }