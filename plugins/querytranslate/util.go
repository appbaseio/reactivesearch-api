--- conflicted
+++ resolved
@@ -455,12 +455,9 @@
 	IndexSuggestionsConfig      *IndexSuggestionsOptions    `json:"indexSuggestionsConfig,omitempty"`
 	DeepPagination              *bool                       `json:"deepPagination,omitempty"`
 	DeepPaginationConfig        *DeepPaginationConfig       `json:"deepPaginationConfig,omitempty"`
-<<<<<<< HEAD
 	Endpoint                    *Endpoint                   `json:"endpoint,omitempty"`
-=======
 	IncludeValues               *[]string                   `json:"includeValues,omitempty"`
 	ExcludeValues               *[]string                   `json:"excludeValues,omitempty"`
->>>>>>> 5ca13a82
 }
 
 type DataField struct {
