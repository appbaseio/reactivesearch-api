package querytranslate

import (
	"context"
	"encoding/json"
	"errors"
	"fmt"
	"math"
	"reflect"
	"sort"
	"strconv"
	"strings"
	"unicode"

	"github.com/alecthomas/jsonschema"
	"github.com/appbaseio/reactivesearch-api/util"
	"github.com/bbalet/stopwords"
	pluralize "github.com/gertd/go-pluralize"
	"github.com/kljensen/snowball"
	"github.com/lithammer/fuzzysearch/fuzzy"
	"github.com/microcosm-cc/bluemonday"
	es7 "github.com/olivere/elastic/v7"
	log "github.com/sirupsen/logrus"
	"golang.org/x/text/transform"
	"golang.org/x/text/unicode/norm"
)

var ES_MOCKED_RESPONSE = map[string]interface{}{
	"took":      0,
	"timed_out": false,
	"_shards": map[string]interface{}{
		"total":      1,
		"successful": 1,
		"skipped":    0,
		"failed":     0,
	},
	"hits": map[string]interface{}{
		"total": map[string]interface{}{
			"value":    0,
			"relation": "eq",
		},
		"max_score": nil,
		"hits":      make([]interface{}, 0),
	},
	"status": 200,
}

var RESERVED_KEYS_IN_RESPONSE = []string{"settings", "error"}

// EXCEPTION_KEYS_IN_QUERY represents the keys which will not get copied while combining the queries using `react` prop
var EXCEPTION_KEYS_IN_QUERY = []string{"size", "from", "aggs", "_source", "query"}

type FunctionObject struct {
	// works with Saturation
	Pivot *float64 `json:"pivot,omitempty"`
	// Pivot and Exponent work with Sigmoid
	Exponent *float64 `json:"exponent,omitempty"`
	// works with Logarithm
	ScalingFactor *float64 `json:"scaling_factor,omitempty"`
}

type RankFunction struct {
	Saturation *FunctionObject `json:"saturation,omitempty"`
	Logarithm  *FunctionObject `json:"log,omitempty"`
	Sigmoid    *FunctionObject `json:"sigmoid,omitempty"`
	Boost      *float64        `json:"boost,omitempty"`
}

type QueryType int

const synonymsFieldKey = ".synonyms"

const (
	Search QueryType = iota
	Term
	Range
	Geo
	Suggestion
)

// String is the implementation of Stringer interface that returns the string representation of QueryType type.
func (o QueryType) String() string {
	return [...]string{
		"search",
		"term",
		"range",
		"geo",
		"suggestion",
	}[o]
}

type SuggestionType int

const (
	Index SuggestionType = iota
	Popular
	Recent
	Promoted
	Featured
)

// String is the implementation of Stringer interface that returns the string representation of SuggestionType type.
func (o SuggestionType) String() string {
	return [...]string{
		"index",
		"popular",
		"recent",
		"promoted",
		"featured",
	}[o]
}

// UnmarshalJSON is the implementation of the Unmarshaler interface for unmarshaling SuggestionType type.
func (o *SuggestionType) UnmarshalJSON(bytes []byte) error {
	var suggestionType string
	err := json.Unmarshal(bytes, &suggestionType)
	if err != nil {
		return err
	}
	switch suggestionType {
	case Index.String():
		*o = Index
	case Popular.String():
		*o = Popular
	case Recent.String():
		*o = Recent
	case Promoted.String():
		*o = Promoted
	case Featured.String():
		*o = Featured
	default:
		return fmt.Errorf("invalid suggestion type encountered: %v", suggestionType)
	}
	return nil
}

// MarshalJSON is the implementation of the Marshaler interface for marshaling SuggestionType type.
func (o SuggestionType) MarshalJSON() ([]byte, error) {
	var suggestionType string
	switch o {
	case Index:
		suggestionType = Index.String()
	case Popular:
		suggestionType = Popular.String()
	case Recent:
		suggestionType = Recent.String()
	case Promoted:
		suggestionType = Promoted.String()
	case Featured:
		suggestionType = Featured.String()
	default:
		return nil, fmt.Errorf("invalid suggestion type encountered: %v", o)
	}
	return json.Marshal(suggestionType)
}

// UnmarshalJSON is the implementation of the Unmarshaler interface for unmarshaling QueryType type.
func (o *QueryType) UnmarshalJSON(bytes []byte) error {
	var queryType string
	err := json.Unmarshal(bytes, &queryType)
	if err != nil {
		return err
	}
	switch queryType {
	case Search.String():
		*o = Search
	case Term.String():
		*o = Term
	case Range.String():
		*o = Range
	case Geo.String():
		*o = Geo
	case Suggestion.String():
		*o = Suggestion
	default:
		return fmt.Errorf("invalid queryType encountered: %v", queryType)
	}
	return nil
}

// MarshalJSON is the implementation of the Marshaler interface for marshaling QueryType type.
func (o QueryType) MarshalJSON() ([]byte, error) {
	var queryType string
	switch o {
	case Search:
		queryType = Search.String()
	case Term:
		queryType = Term.String()
	case Range:
		queryType = Range.String()
	case Geo:
		queryType = Geo.String()
	case Suggestion:
		queryType = Suggestion.String()
	default:
		return nil, fmt.Errorf("invalid queryType encountered: %v", o)
	}
	return json.Marshal(queryType)
}

type SortBy int

const (
	Asc SortBy = iota
	Desc
	Count
)

// String is the implementation of Stringer interface that returns the string representation of SortBy type.
func (o SortBy) String() string {
	return [...]string{
		"asc",
		"desc",
		"count",
	}[o]
}

// UnmarshalJSON is the implementation of the Unmarshaler interface for unmarshaling SortBy type.
func (o *SortBy) UnmarshalJSON(bytes []byte) error {
	var sortBy string
	err := json.Unmarshal(bytes, &sortBy)
	if err != nil {
		return err
	}
	switch sortBy {
	case Asc.String():
		*o = Asc
	case Desc.String():
		*o = Desc
	case Count.String():
		*o = Count
	default:
		return fmt.Errorf("invalid sortBy encountered: %v", sortBy)
	}
	return nil
}

// MarshalJSON is the implementation of the Marshaler interface for marshaling SortBy type.
func (o SortBy) MarshalJSON() ([]byte, error) {
	var sortBy string
	switch o {
	case Asc:
		sortBy = Asc.String()
	case Desc:
		sortBy = Desc.String()
	case Count:
		sortBy = Count.String()
	default:
		return nil, fmt.Errorf("invalid sortBy encountered: %v", o)
	}
	return json.Marshal(sortBy)
}

type QueryFormat int

const (
	Or QueryFormat = iota
	And
)

// String is the implementation of Stringer interface that returns the string representation of QueryFormat type.
func (o QueryFormat) String() string {
	return [...]string{
		"or",
		"and",
	}[o]
}

// UnmarshalJSON is the implementation of the Unmarshaler interface for unmarshaling QueryFormat type.
func (o *QueryFormat) UnmarshalJSON(bytes []byte) error {
	var queryFormat string
	err := json.Unmarshal(bytes, &queryFormat)
	if err != nil {
		return err
	}
	switch queryFormat {
	case Or.String():
		*o = Or
	case And.String():
		*o = And
	default:
		return fmt.Errorf("invalid queryFormat encountered: %v", queryFormat)
	}
	return nil
}

// MarshalJSON is the implementation of the Marshaler interface for marshaling QueryFormat type.
func (o QueryFormat) MarshalJSON() ([]byte, error) {
	var queryFormat string
	switch o {
	case Or:
		queryFormat = Or.String()
	case And:
		queryFormat = And.String()
	default:
		return nil, fmt.Errorf("invalid queryFormat encountered: %v", o)
	}
	return json.Marshal(queryFormat)
}

// Backend will be the backend to be used for the knn
// response stage changes.
type Backend int

const (
	ElasticSearch Backend = iota
	OpenSearch
	MongoDB
	Solr
)

// String returns the string representation
// of the Backend
func (b Backend) String() string {
	switch b {
	case ElasticSearch:
		return "elasticsearch"
	case OpenSearch:
		return "opensearch"
	case MongoDB:
		return "mongodb"
	case Solr:
		return "solr"
	}
	return ""
}

// UnmarshalJSON is the implementation of Unmarshaler interface to unmarshal the Backend
func (b *Backend) UnmarshalJSON(bytes []byte) error {
	var knnBackend string
	err := json.Unmarshal(bytes, &knnBackend)
	if err != nil {
		return err
	}

	switch knnBackend {
	case OpenSearch.String():
		*b = OpenSearch
	case ElasticSearch.String():
		*b = ElasticSearch
	case MongoDB.String():
		*b = MongoDB
	case Solr.String():
		*b = Solr
	default:
		return fmt.Errorf("invalid kNN backend passed: %s", knnBackend)
	}

	return nil
}

// MarshalJSON is the implementation of the Marshaler interface to marshal the Backend
func (b Backend) MarshalJSON() ([]byte, error) {
	knnBackend := b.String()

	if knnBackend == "" {
		return nil, fmt.Errorf("invalid kNN backend passed: %s", knnBackend)
	}

	return json.Marshal(knnBackend)
}

func (b Backend) JSONSchemaType() *jsonschema.Type {
	return &jsonschema.Type{
		Type: "string",
		Enum: []interface{}{
			ElasticSearch.String(),
			OpenSearch.String(),
			MongoDB.String(),
			Solr.String(),
		},
	}
}

// DeepPaginationConfig Struct
type DeepPaginationConfig struct {
	// The `cursor` value will map according to the
	// backend.
	//
	// - ES: `search_after` ([$cursor])
	// - Solr: `cursorMark` $cursor
	Cursor *string `json:"cursor,omitempty"`
}

// Endpoint struct
type Endpoint struct {
	URL     *string            `json:"url,omitempty"`
	Method  *string            `json:"method,omitempty"`
	Headers *map[string]string `json:"headers,omitempty"`
	Body    *interface{}       `json:"body,omitempty"`
}

// Query represents the query object
type Query struct {
	ID                          *string                     `json:"id,omitempty"` // component id
	Type                        QueryType                   `json:"type,omitempty"`
	React                       *map[string]interface{}     `json:"react,omitempty"`
	QueryFormat                 *string                     `json:"queryFormat,omitempty"`
	DataField                   interface{}                 `json:"dataField,omitempty"`
	CategoryField               *string                     `json:"categoryField,omitempty"`
	CategoryValue               *interface{}                `json:"categoryValue,omitempty"`
	FieldWeights                []float64                   `json:"fieldWeights,omitempty"`
	NestedField                 *string                     `json:"nestedField,omitempty"`
	From                        *int                        `json:"from,omitempty"`
	Size                        *int                        `json:"size,omitempty"`
	AggregationSize             *int                        `json:"aggregationSize,omitempty"`
	SortBy                      *SortBy                     `json:"sortBy,omitempty"`
	SortField                   *interface{}                `json:"sortField,omitempty"`
	Value                       *interface{}                `json:"value,omitempty"` // either string or Array of string
	AggregationField            *string                     `json:"aggregationField,omitempty"`
	After                       *map[string]interface{}     `json:"after,omitempty"`
	IncludeNullValues           *bool                       `json:"includeNullValues,omitempty"`
	IncludeFields               *[]string                   `json:"includeFields,omitempty"`
	ExcludeFields               *[]string                   `json:"excludeFields,omitempty"`
	Fuzziness                   interface{}                 `json:"fuzziness,omitempty"` // string or int
	SearchOperators             *bool                       `json:"searchOperators,omitempty"`
	Highlight                   *bool                       `json:"highlight,omitempty"`
	HighlightField              []string                    `json:"highlightField,omitempty"`
	CustomHighlight             *map[string]interface{}     `json:"customHighlight,omitempty"`
	HighlightConfig             *map[string]interface{}     `json:"highlightConfig,omitempty"`
	Interval                    *int                        `json:"interval,omitempty"`
	Aggregations                *[]string                   `json:"aggregations,omitempty"`
	MissingLabel                string                      `json:"missingLabel,omitempty"`
	ShowMissing                 *bool                       `json:"showMissing,omitempty"`
	DefaultQuery                *map[string]interface{}     `json:"defaultQuery,omitempty"`
	CustomQuery                 *map[string]interface{}     `json:"customQuery,omitempty"`
	Execute                     *bool                       `json:"execute,omitempty"`
	EnableSynonyms              *bool                       `json:"enableSynonyms,omitempty"`
	SelectAllLabel              *string                     `json:"selectAllLabel,omitempty"`
	Pagination                  *bool                       `json:"pagination,omitempty"`
	QueryString                 *bool                       `json:"queryString,omitempty"`
	RankFeature                 *map[string]RankFunction    `json:"rankFeature,omitempty"`
	DistinctField               *string                     `json:"distinctField,omitempty"`
	DistinctFieldConfig         *map[string]interface{}     `json:"distinctFieldConfig,omitempty"`
	Index                       *string                     `json:"index,omitempty"`
	EnableRecentSuggestions     *bool                       `json:"enableRecentSuggestions,omitempty"`
	RecentSuggestionsConfig     *RecentSuggestionsOptions   `json:"recentSuggestionsConfig,omitempty"`
	EnablePopularSuggestions    *bool                       `json:"enablePopularSuggestions,omitempty"`
	PopularSuggestionsConfig    *PopularSuggestionsOptions  `json:"popularSuggestionsConfig,omitempty"`
	ShowDistinctSuggestions     *bool                       `json:"showDistinctSuggestions,omitempty"`
	EnablePredictiveSuggestions *bool                       `json:"enablePredictiveSuggestions,omitempty"`
	MaxPredictedWords           *int                        `json:"maxPredictedWords,omitempty"`
	URLField                    *string                     `json:"urlField,omitempty"`
	ApplyStopwords              *bool                       `json:"applyStopwords,omitempty"`
	Stopwords                   *[]string                   `json:"customStopwords,omitempty"`
	SearchLanguage              *string                     `json:"searchLanguage,omitempty"`
	CalendarInterval            *string                     `json:"calendarinterval,omitempty"`
	Script                      *string                     `json:"script,omitempty"`
	QueryVector                 *[]float64                  `json:"queryVector,omitempty"`
	VectorDataField             *string                     `json:"vectorDataField,omitempty"`
	Candidates                  *int                        `json:"candidates,omitempty"`
	EnableFeaturedSuggestions   *bool                       `json:"enableFeaturedSuggestions,omitempty"`
	FeaturedSuggestionsConfig   *FeaturedSuggestionsOptions `json:"featuredSuggestionsConfig,omitempty"`
	EnableIndexSuggestions      *bool                       `json:"enableIndexSuggestions,omitempty"`
	IndexSuggestionsConfig      *IndexSuggestionsOptions    `json:"indexSuggestionsConfig,omitempty"`
	DeepPagination              *bool                       `json:"deepPagination,omitempty"`
	DeepPaginationConfig        *DeepPaginationConfig       `json:"deepPaginationConfig,omitempty"`
	Endpoint                    *Endpoint                   `json:"endpoint,omitempty"`
	IncludeValues               *[]string                   `json:"includeValues,omitempty"`
	ExcludeValues               *[]string                   `json:"excludeValues,omitempty"`
}

type DataField struct {
	Field  string  `json:"field"`
	Weight float64 `json:"weight,omitempty"`
}

// Settings represents the search settings
type Settings struct {
	RecordAnalytics       *bool                   `json:"recordAnalytics,omitempty"`
	UserID                *string                 `json:"userId,omitempty"`
	CustomEvents          *map[string]interface{} `json:"customEvents,omitempty"`
	EnableQueryRules      *bool                   `json:"enableQueryRules,omitempty"`
	EnableSearchRelevancy *bool                   `json:"enableSearchRelevancy,omitempty"`
	UseCache              *bool                   `json:"useCache,omitempty"`
	QueryRule             *map[string]interface{} `json:"queryRule,omitempty"`
	Backend               *Backend                `json:"backend,omitempty"`
}

// RSQuery represents the request body
type RSQuery struct {
	Query    []Query                 `json:"query,omitempty"`
	Settings *Settings               `json:"settings,omitempty"`
	Metadata *map[string]interface{} `json:"metadata,omitempty"`
}

type TermFilter struct {
	Key   string `json:"key"`
	Value string `json:"value"`
}

// QueryEnvs represents the extracted values from RSQuery
type QueryEnvs struct {
	Query       *string
	TermFilters []TermFilter
}

// ExtractEnvsFromRequest returns the extracted values from RS request
func ExtractEnvsFromRequest(req RSQuery) QueryEnvs {
	var queryEnvs = QueryEnvs{}
	var termFilters []TermFilter
	for _, query := range req.Query {
		// Set query
		if query.Value != nil {
			if query.Type == Search {
				value := *query.Value
				valueAsString, ok := value.(string)
				if ok {
					// Use query in lower case
					queryLowerCase := strings.ToLower(valueAsString)
					queryEnvs.Query = &queryLowerCase
				} else {
					valueAsArray, ok := value.([]interface{})
					if ok {
						var valueAsArrayString []string
						for _, v := range valueAsArray {
							valAsString, ok := v.(string)
							if ok {
								valueAsArrayString = append(valueAsArrayString, valAsString)
							}
						}
						if len(valueAsArrayString) != 0 {
							queryLowerCase := strings.ToLower(strings.Join(valueAsArrayString, ","))
							queryEnvs.Query = &queryLowerCase
						}

					}
				}
			} else if query.Type == Suggestion {
				value := *query.Value
				valueAsString, ok := value.(string)
				if ok {
					// Use query in lower case
					queryLowerCase := strings.ToLower(valueAsString)
					queryEnvs.Query = &queryLowerCase
				}
			}
		}

		// Set term filters
		normalizedFields := NormalizedDataFields(query.DataField, query.FieldWeights)
		if query.Type == Term && query.Value != nil && len(normalizedFields) > 0 {
			value := *query.Value
			valueAsArray, ok := value.([]interface{})
			dataField := normalizedFields[0].Field
			if ok {
				for _, val := range valueAsArray {
					// Use lower case for filter values
					filterValue := strings.ToLower(fmt.Sprintf("%v", val))
					termFilters = append(termFilters, TermFilter{
						Key:   dataField,
						Value: filterValue,
					})
				}
			} else {
				// Use lower case for filter value
				filterValue := strings.ToLower(fmt.Sprintf("%v", value))
				termFilters = append(termFilters, TermFilter{
					Key:   dataField,
					Value: filterValue,
				})
			}
		}
		queryEnvs.TermFilters = termFilters
	}
	return queryEnvs
}

// Returns the type of operation based on the relation defined in `react` prop
func getOperation(conjunction string) string {
	if conjunction == "and" {
		return "must"
	}
	if conjunction == "or" {
		return "should"
	}
	return "must_not"
}

// Returns the query instance by query id
func getQueryInstanceByID(id string, rsQuery RSQuery) *Query {
	for _, query := range rsQuery.Query {
		if query.ID != nil && *query.ID == id {
			return &query
		}
	}
	return nil
}

// Evaluate the react prop and adds the dependencies in query
func evalReactProp(query []interface{}, queryOptions *map[string]interface{}, conjunction string, react interface{}, rsQuery RSQuery) ([]interface{}, error) {
	nestedReact, isNestedReact := react.(map[string]interface{})
	if isNestedReact {
		var err error
		// handle react prop as struct
		if nestedReact["and"] != nil {
			query, err = evalReactProp(query, queryOptions, "and", nestedReact["and"], rsQuery)
			if err != nil {
				return query, err
			}
		}
		if nestedReact["or"] != nil {
			query, err = evalReactProp(query, queryOptions, "or", nestedReact["or"], rsQuery)
			if err != nil {
				return query, err
			}
		}
		if nestedReact["not"] != nil {
			query, err = evalReactProp(query, queryOptions, "not", nestedReact["not"], rsQuery)
			if err != nil {
				return query, err
			}
		}
		return query, nil
	} else {
		// handle react prop as an array
		reactAsArray, isArray := react.([]interface{})
		if isArray {
			var queryArr []interface{}
			for _, comp := range reactAsArray {
				componentID, isString := comp.(string)
				if isString {
					componentQueryInstance := getQueryInstanceByID(componentID, rsQuery)
					// ignore if query is not present for a component id i.e invalid component id has been used
					if componentQueryInstance != nil {
						queryOps, err := componentQueryInstance.buildQueryOptions()
						if err != nil {
							return query, err
						}
						// query options specific to a component for e.g `highlight`
						componentQueryOptions := getFilteredOptions(queryOps)
						// Apply custom query
						translatedQuery, options, err := componentQueryInstance.applyCustomQuery()
						if err != nil {
							return query, err
						}
						mergedQueryOptions := getFilteredOptions(mergeMaps(*queryOptions, mergeMaps(componentQueryOptions, options)))
						*queryOptions = mergedQueryOptions
						// Only apply query if not nil
						if !isNilInterface(*translatedQuery) {
							queryArr = append(queryArr, &translatedQuery)
						}
					}
				} else {
					return evalReactProp(query, queryOptions, "", comp, rsQuery)
				}
			}
			if len(queryArr) > 0 {
				// finally append the query
				boolQuery := createBoolQuery(getOperation(conjunction), queryArr)
				if boolQuery != nil {
					query = append(query, boolQuery)
				}
			}
		} else {
			// handle react prop as string
			reactAsString, isString := react.(string)
			if isString {
				componentQueryInstance := getQueryInstanceByID(reactAsString, rsQuery)
				if componentQueryInstance != nil {
					queryOps, err := componentQueryInstance.buildQueryOptions()
					if err != nil {
						return query, err
					}
					// query options specific to a component for e.g `highlight`
					componentQueryOptions := getFilteredOptions(queryOps)
					// Apply custom query
					translatedQuery, options, err := componentQueryInstance.applyCustomQuery()
					if err != nil {
						return query, err
					}
					mergedQueryOptions := getFilteredOptions(mergeMaps(*queryOptions, mergeMaps(componentQueryOptions, options)))
					*queryOptions = mergedQueryOptions
					if !isNilInterface(*translatedQuery) {
						shouldQuery := createBoolQuery(getOperation(conjunction), &translatedQuery)
						if shouldQuery != nil {
							query = append(query, shouldQuery)
						}
					}
				}
			}
		}
	}
	return query, nil
}

// Returns the queryDSL with react prop dependencies
func (query *Query) getQuery(rsQuery RSQuery) (*interface{}, map[string]interface{}, bool, error) {
	var finalQuery []interface{}
	var finalOptions = make(map[string]interface{})

	if query.React != nil {
		var err error
		finalQuery, err = evalReactProp(finalQuery, &finalOptions, "", *query.React, rsQuery)
		if err != nil {
			log.Errorln(logTag, ":", err)
			return nil, finalOptions, true, err
		}
	}
	if len(finalQuery) != 0 {
		if query.DefaultQuery != nil {
			defaultQuery := *query.DefaultQuery
			if defaultQuery["query"] != nil {
				finalQuery = append(finalQuery, defaultQuery["query"])
			}
		} else if query.Type == Search || query.Type == Suggestion {
			// Only apply query by `value` for search queries
			queryByType, err := query.generateQueryByType()
			if err != nil {
				log.Errorln(logTag, ":", err)
				return nil, finalOptions, false, err
			}
			if queryByType != nil && !isNilInterface(*queryByType) {
				finalQuery = append(finalQuery, queryByType)
			}
		}
		var boolQuery interface{} = map[string]interface{}{
			"bool": map[string]interface{}{
				"must": finalQuery,
			}}
		return &boolQuery, finalOptions, false, nil
	} else if query.DefaultQuery != nil {
		defaultQuery := *query.DefaultQuery
		if defaultQuery["query"] != nil {
			var query interface{} = defaultQuery["query"]
			return &query, finalOptions, false, nil
		}
	}
	queryByType, err := query.generateQueryByType()
	return queryByType, finalOptions, true, err
}

// removes some options from the query option added by react property
func getFilteredOptions(options map[string]interface{}) map[string]interface{} {
	filteredOptions := make(map[string]interface{})
	for k, v := range options {
		if !util.IsExists(k, EXCEPTION_KEYS_IN_QUERY) {
			filteredOptions[k] = v
		}
	}
	return filteredOptions
}

// Apply the custom query
func (query *Query) applyCustomQuery() (*interface{}, map[string]interface{}, error) {
	queryOptions := make(map[string]interface{})
	if query.CustomQuery != nil {
		customQuery := *query.CustomQuery
		if customQuery["query"] != nil {
			finalQuery := customQuery["query"]
			queryOptions = getFilteredOptions(customQuery)
			// filter query options keys
			return &finalQuery, queryOptions, nil
		}
		// filter query options keys
		queryOptions = getFilteredOptions(customQuery)
	}
	originalQuery, err := query.generateQueryByType()
	if err != nil {
		return nil, queryOptions, err
	}
	return originalQuery, queryOptions, nil
}

// Creates the bool query
func createBoolQuery(operation string, query interface{}) *map[string]interface{} {
	var resultQuery *map[string]interface{}

	queryAsArray, isArray := query.([]interface{})
	if (isArray && len(queryAsArray) != 0) || (query != nil) {
		resultQuery = &map[string]interface{}{
			"bool": map[string]interface{}{
				operation: query,
			},
		}
	}

	if operation == "should" && resultQuery != nil {
		tempResultQuery := *resultQuery
		tempQuery := tempResultQuery["bool"]
		shouldQuery, ok := tempQuery.(map[string]interface{})
		if ok {
			shouldQuery["minimum_should_match"] = 1
		}
		resultQuery = &map[string]interface{}{
			"bool": shouldQuery,
		}
	}

	return resultQuery
}

// To check if an item is present in a slice
func contains(s []interface{}, e string) bool {
	for _, a := range s {
		if a == e {
			return true
		}
	}
	return false
}

// Merges the two maps, same keys will be overridden by the second map
func mergeMaps(x map[string]interface{}, y map[string]interface{}) map[string]interface{} {
	mergeMap := x
	for k, v := range y {
		mergeMap[k] = v
	}
	return mergeMap
}

func getValidInterval(interval *int, rangeValue RangeValue) int {
	normalizedInterval := 1
	if interval != nil {
		normalizedInterval = *interval
	}
	endValue := *rangeValue.End
	endValueAsFloat, ok := endValue.(float64)
	if !ok {
		return normalizedInterval
	}
	startValue := *rangeValue.Start
	startValueAsFloat, ok := startValue.(float64)
	if !ok {
		return normalizedInterval
	}
	min := math.Ceil(float64((endValueAsFloat - startValueAsFloat)) / 100)
	if min == 0 {
		min = 1
	}
	if normalizedInterval == 1 {
		return int(min)
	} else if normalizedInterval < int(min) {
		return int(min)
	}
	return normalizedInterval
}

func (query *Query) shouldExecuteQuery() bool {
	// don't execute query if index suggestions are disabled
	if query.Type == Suggestion &&
		query.EnableIndexSuggestions != nil &&
		!*query.EnableIndexSuggestions {
		return false
	}
	if query.Execute != nil {
		return *query.Execute
	}
	return true
}

func GetQueryIds(rsQuery RSQuery) []string {
	var queryIds []string
	for _, query := range rsQuery.Query {
		// If endpoint is passed, execute is set as False
		if query.shouldExecuteQuery() && query.Endpoint == nil {
			queryIds = append(queryIds, *query.ID)
		}
	}
	return queryIds
}

// isNilInterface checks if interface has a nil value
func isNilInterface(c interface{}) bool {
	return c == nil || reflect.ValueOf(c).IsNil()
}

// Makes the elasticsearch requests
func makeESRequest(ctx context.Context, url, method string, reqBody []byte) (*es7.Response, error) {
	esClient := util.GetClient7()
	requestOptions := es7.PerformRequestOptions{
		Method: method,
		Path:   url,
		Body:   string(reqBody),
	}
	response, err := esClient.PerformRequest(ctx, requestOptions)
	if err != nil {
		log.Errorln("Error while making request: ", err)
		return response, err
	}
	return response, nil
}

// To construct the data field string with field weight from `DataField` struct
func ParseDataFieldToString(dataFieldAsMap map[string]interface{}) *DataField {
	if dataFieldAsMap["field"] != nil {
		fieldAsString, ok := dataFieldAsMap["field"].(string)
		if ok && fieldAsString != "" {
			dataField := DataField{
				Field: fieldAsString,
			}
			if dataFieldAsMap["weight"] != nil {
				fieldWeight, ok := dataFieldAsMap["weight"].(float64)
				if ok {
					dataField.Weight = fieldWeight
				} else {
					fieldWeight, ok := dataFieldAsMap["weight"].(int)
					if ok {
						dataField.Weight = float64(fieldWeight)
					}
				}
			}
			return &dataField
		}
	}
	return nil
}

// The `dataField` property can be of following types
// - string
// - `DataField` struct with `field` and `weight` keys
// - Array of strings
// - Array of `DataField` struct
// - Array of strings and `DataField` struct
//
// The following function normalizes the dataField input into a array of strings
// It also supports the fieldWeights in old format
func NormalizedDataFields(dataField interface{}, fieldWeights []float64) []DataField {
	dataFieldAsString, ok := dataField.(string)
	if ok {
		dataField := DataField{
			Field: dataFieldAsString,
		}
		if len(fieldWeights) > 0 {
			dataField.Weight = fieldWeights[0]
		}
		return []DataField{dataField}
	}
	dataFieldAsMap, ok := dataField.(map[string]interface{})
	if ok {
		parsedField := ParseDataFieldToString(dataFieldAsMap)
		if parsedField != nil {
			return []DataField{*parsedField}
		}
	}
	dataFieldAsArray, ok := dataField.([]interface{})
	if ok {
		parsedFields := []DataField{}
		for index, field := range dataFieldAsArray {
			dataFieldAsString, ok := field.(string)
			if ok {
				dataField := DataField{
					Field: dataFieldAsString,
				}
				// Consider field weights to support older format
				if len(fieldWeights) > index {
					dataField.Weight = fieldWeights[index]
				}
				parsedFields = append(parsedFields, dataField)
			}
			dataFieldAsMap, ok := field.(map[string]interface{})
			if ok {
				parsedField := ParseDataFieldToString(dataFieldAsMap)
				if parsedField != nil {
					parsedFields = append(parsedFields, *parsedField)
				}
			}
		}
		return parsedFields
	}
	dataFieldAsArrayOfString, ok := dataField.([]string)
	if ok {
		parsedFields := []DataField{}
		for index, field := range dataFieldAsArrayOfString {
			dataField := DataField{
				Field: field,
			}
			// Consider field weights to support older format
			if len(fieldWeights) > index {
				dataField.Weight = fieldWeights[index]
			}
			parsedFields = append(parsedFields, dataField)
		}
		return parsedFields
	}
	return make([]DataField, 0)
}

// This function scans all the keys in the nested query
// and finds the top most value of a specified key
// For e.g to find the size defined for custom aggs where aggs key is unknown
func getSizeFromQuery(query *map[string]interface{}, key string) *interface{} {
	if query != nil {
		for k, v := range *query {
			// key found
			if k == key {
				return &v
			}

			valueAsMap, ok := v.(map[string]interface{})
			if ok {
				value := getSizeFromQuery(&valueAsMap, key)
				if value != nil {
					return value
				}
			}
		}
	}
	return nil
}

// SliceIndex provides a generic way to get an index of a slice
func sliceIndex(limit int, predicate func(i int) bool) int {
	for i := 0; i < limit; i++ {
		if predicate(i) {
			return i
		}
	}
	return -1
}

// a convenient min over integers
func min(a, b int) int {
	if a < b {
		return a
	}
	return b
}

// a convenient max over integers
func max(a, b int) int {
	if a == min(a, b) {
		return b
	}
	return a
}

// compressAndOrder compresses a string by removing stopwords, replacing diacritics, stemming and then orders its tokens in ascending
// It can be used to compare uniqueness of suggestions: e.g. "apple and iphone 12" is the same as a "apple iphone 12"
func CompressAndOrder(source string, config SuggestionsConfig) string {
	language := "english"
	if config.Language != nil {
		language = *config.Language
	}
	target := stemmedTokens(replaceDiacritics(removeStopwords(source, config)), language)
	sort.Strings(target)
	return strings.Join(target, " ")
}

// stemmedTokens returns stemmed tokens of a string
// based on the language. Includes language validation
func stemmedTokens(source string, language string) []string {
	tokens := strings.Split(source, " ")
	languages := []string{"english", "russian", "spanish", "french", "swedish", "norwegian"}
	index := sliceIndex(len(languages), func(i int) bool { return strings.Contains(languages[i], strings.ToLower(language)) })
	if index == -1 {
		language = "english"
	} else {
		language = languages[index]
	}
	var stemmedTokens []string
	for _, token := range tokens {
		// stem the token
		stemmedToken, err := snowball.Stem(token, language, false)
		if err == nil {
			stemmedTokens = append(stemmedTokens, stemmedToken)
		} else {
			// in case of an error, return the tokenized string
			stemmedTokens = append(stemmedTokens, token)
		}
	}
	return stemmedTokens
}

// removeStopwords removes stopwords including considering the suggestions config
func removeStopwords(value string, config SuggestionsConfig) string {
	ln := "en"
	if config.Language != nil && LanguagesToISOCode[*config.Language] != "" {
		ln = LanguagesToISOCode[*config.Language]
	}
	var userStopwords = make(map[string]string)
	// load any custom stopwords the user has
	// a highlighted phrase shouldn't be limited due to stopwords
	if config.ApplyStopwords != nil && *config.ApplyStopwords {
		// apply any custom stopwords
		if config.Stopwords != nil && len(*config.Stopwords) > 0 {
			for _, word := range *config.Stopwords {
				userStopwords[word] = ""
			}
		}
	}

	// we don't want to strip any numbers from the string
	stopwords.DontStripDigits()
	cleanContent := strings.Split(stopwords.CleanString(value, ln, true), " ")
	if len(userStopwords) > 0 {
		for i, token := range cleanContent {
			if _, ok := userStopwords[token]; ok {
				cleanContent[i] = " "
			}
		}
	}

	return normalizeValue(strings.Join(cleanContent, " "))
}

// normalizeValue changes a query's value to remove special chars and spaces
// e.g. Android - Black would be "android black"
// e.g. "Wendy's burger  " would be "wendys burger"
func normalizeValue(value string) string {
	// Trim the spaces and tokenize
	tokenizedValue := strings.Split(strings.TrimSpace(value), " ")
	var finalValue []string
	for _, token := range tokenizedValue {
		sT := sanitizeString(token)
		if len(sT) > 0 {
			finalValue = append(finalValue, strings.ToLower(sT))
		}
	}
	return strings.TrimSpace(strings.Join(finalValue, " "))
}

// A wrapper around normalizeValue to handle value transformation
// for search, suggestion types of queries at query generation time
func normalizeQueryValue(input *interface{}) (*interface{}, error) {
	if input == nil {
		return nil, nil
	}
	valueAsInterface := *input
	valueAsString, ok := valueAsInterface.(string)
	if !ok {
		// Return the error
		errMsg := "Expected query.value to be of type string, but got a different type"
		return nil, errors.New(errMsg)
	}

	normalizedValue := sanitizeString(valueAsString)
	var outputValue interface{} = normalizedValue
	return &outputValue, nil
}

// NormalizeQueryValue is A wrapper around normalizeValue to handle
// value transformation for search, suggestion types of queries
// at query generation time
func NormalizeQueryValue(input *interface{}) (*interface{}, error) {
	return normalizeQueryValue(input)
}

// Removes the extra spaces from a string
func removeSpaces(str string) string {
	return strings.Join(strings.Fields(str), " ")
}

// SanitizeString removes special chars and extra spaces from a string
// e.g. "android - black" becomes "android black"
// e.g. "android-black" doesn't change
func sanitizeString(str string) string {
	// remove extra spaces
	s := str
	tokenString := strings.Split(s, " ")
	specialChars := []string{"'", "/", "{", "(", "[", "-", "+", ".", "^", ":", ",", "]", ")", "}"}
	// Remove special characters when they're a token by themselves
	for i, token := range tokenString {
		if sliceIndex(len(specialChars), func(i int) bool { return token == specialChars[i] }) != -1 {
			// replace with a space instead
			tokenString[i] = " "
		}
	}
	return removeSpaces(strings.Join(tokenString, " "))
}

// Returns the parsed suggestion label to be compared for duplicate suggestions
func parseSuggestionLabel(label string, config SuggestionsConfig) string {
	// trim spaces
	parsedLabel := removeSpaces(label)
	// convert to lower case
	parsedLabel = removeStopwords(strings.ToLower(parsedLabel), config)
	stemLanguage := "english"
	if config.Language != nil {
		if util.Contains(StemLanguages, *config.Language) {
			stemLanguage = *config.Language
		}
	}
	stemmedTokens := stemmedTokens(parsedLabel, stemLanguage)
	// remove stopwords
	return removeSpaces(strings.Join(stemmedTokens, " "))
}

func isMn(r rune) bool {
	return unicode.Is(unicode.Mn, r) // Mn: nonspacing marks
}

// replaces diacritics with their equivalent
func replaceDiacritics(query string) string {
	t := transform.Chain(norm.NFD, transform.RemoveFunc(isMn), norm.NFC)
	queryKey, _, _ := transform.String(t, query)
	return queryKey
}

// Do this once for each unique policy, and use the policy for the life of the program
// Policy creation/editing is not safe to use in multiple goroutines
var p = bluemonday.StrictPolicy()

// extracts the string from HTML tags
func GetTextFromHTML(body string) string {
	// The policy can then be used to sanitize lots of input and it is safe to use the policy in multiple goroutines
	html := p.Sanitize(
		body,
	)

	return html
}

// checks if a string is of type letter
func isLetter(s string) bool {
	for _, r := range s {
		if (r < 'a' || r > 'z') && (r < 'A' || r > 'Z') {
			return false
		}
	}
	return true
}

// getPlural pluralizes a string passed as *interface type
func getPlural(input *interface{}) *interface{} {
	if input == nil {
		return nil
	}
	if rsPluralize == nil {
		rsPluralize = pluralize.NewClient()
	}
	// translate interface into string first
	valueAsInterface := *input
	valueAsString := sanitizeString(valueAsInterface.(string))

	var valueTokens = strings.Split(valueAsString, " ")
	var lastWord = valueTokens[len(valueTokens)-1]
	pluralString := valueAsString
	if isLetter(lastWord) {
		// is letter, can pluralize
		pluralString = rsPluralize.Plural(valueAsString)
	}
	// returning the plural string as *interface
	var returnValue interface{} = pluralString
	return &returnValue
}

// findMatch matches the user query against the field value to return scores and matched tokens
// This supports fuzzy matching in addition to normalized matching (i.e. after stopwords removal and stemming)
func FindMatch(fieldValueRaw string, userQueryRaw string, config SuggestionsConfig) RankField {
	// remove stopwords from fieldValue and userQuery
	fieldValue := removeStopwords(fieldValueRaw, config)
	userQuery := removeStopwords(userQueryRaw, config)
	var rankField = RankField{
		fieldValue:    fieldValue,
		userQuery:     userQuery,
		score:         0,
		matchedTokens: nil,
	}
	stemLanguage := "english"
	if config.Language != nil {
		if util.Contains(StemLanguages, *config.Language) {
			stemLanguage = *config.Language
		}
	}
	fieldValues := strings.Split(fieldValue, " ")
	stemmedFieldValues := stemmedTokens(fieldValue, stemLanguage)
	stemmeduserQuery := stemmedTokens(userQuery, stemLanguage)
	foundMatches := make([]bool, len(stemmeduserQuery))

	for i, token := range stemmeduserQuery {
		// eliminate single char tokens from consideration
		if len(token) > 1 {
			foundMatch := false
			// start with the default distance of 1.0
			bestDistance := 1.0
			ranks := fuzzy.RankFindNormalizedFold(token, stemmedFieldValues)
			var bestTarget string
			for _, element := range ranks {
				switch element.Distance {
				case 0:
					// Perfect match, we can skip iteration and just return
					bestDistance = math.Min(0, bestDistance)
					foundMatch = true
					bestTarget = element.Target
				case 1:
					// 1 edit distance
					bestDistance = math.Min(1.0, bestDistance)
					foundMatch = true
					if bestTarget == "" {
						bestTarget = element.Target
					}
				}
			}
			matchIndex := sliceIndex(len(stemmedFieldValues), func(i int) bool {
				return stemmedFieldValues[i] == bestTarget
			})
			if matchIndex != -1 {
				rankField.matchedTokens = append(rankField.matchedTokens, fieldValues[matchIndex])
			}
			foundMatches[i] = foundMatch
			// token of user query matched one of the tokens of field values
			if foundMatch {
				rankField.score += 1.0 - (bestDistance / 2)
				// add score for a consecutive match
				if i > 0 {
					if foundMatches[i] && foundMatches[i-1] {
						rankField.score += 0.1
					}
				}
			}
		}
	}
	return rankField
}

// Util method to extract the fields from elasticsearch source object
// It can handle nested objects and arrays too.
// Example 1:
// Input: { a: 1, b: { b_1: 2, b_2: 3}}
// Output: ['a', 'b.b_1', 'b.b_2']
// Example 2:
// Input: { a: 1, b: [{c: 1}, {d: 2}, {c: 3}]}
// Output: ['a', 'b.c', 'b.d']
func extractFieldsFromSource(source map[string]interface{}) []string {
	dataFields := []string{}
	var sourceAsInterface interface{} = source
	dataFieldsMap := getFields(sourceAsInterface, "")
	for k := range dataFieldsMap {
		dataFields = append(dataFields, k)
	}
	return dataFields
}

// getFields is used by extractFieldsFromSource to recursively extract
// fields from the hit or a sub-part of the hit response tree
func getFields(source interface{}, prefix string) map[string]interface{} {
	dataFields := make(map[string]interface{})
	sourceAsMap, ok := source.(map[string]interface{})
	if ok {
		for field := range sourceAsMap {
			var key string
			if prefix != "" {
				key = prefix + "." + field
			} else {
				key = field
			}
			if sourceAsMap[field] != nil {
				mapValue, ok := sourceAsMap[field].(map[string]interface{})
				if ok {
					mergeMaps(dataFields, getFields(mapValue, key))
				} else {
					mapValueAsArray, ok := sourceAsMap[field].([]interface{})
					if ok {
						mergeMaps(dataFields, getFields(mapValueAsArray, key))
					} else {
						mergeMaps(dataFields, map[string]interface{}{
							key: true,
						})
					}
				}
			}
		}
	} else {
		sourceAsArray, ok := source.([]interface{})
		if ok {
			for field := range sourceAsArray {
				var key string
				if prefix != "" {
					key = prefix
				} else {
					key = strconv.Itoa(field)
				}
				if sourceAsArray[field] != nil {
					mapValue, ok := sourceAsArray[field].(map[string]interface{})
					if ok {
						mergeMaps(dataFields, getFields(mapValue, key))
					} else {
						mapValueAsArray, ok := sourceAsArray[field].([]interface{})
						if ok {
							mergeMaps(dataFields, getFields(mapValueAsArray, key))
						} else {
							mergeMaps(dataFields, map[string]interface{}{
								key: true,
							})
						}
					}
				}
			}
		}
	}

	return dataFields
}

// addFieldHighlight highlights the fields of the hit based on the highlight value in a new ParsedSource key
func addFieldHighlight(source ESDoc) ESDoc {
	source.ParsedSource = make(map[string]interface{})
	// clone map
	for k, v := range source.Source {
		source.ParsedSource[k] = v
	}

	if source.Highlight != nil {
		for highlightItem, highlightedValue := range source.Highlight {
			highlightValueArray, ok := highlightedValue.([]interface{})
			if ok && len(highlightValueArray) > 0 {
				highlightValue := highlightValueArray[0]
				source.ParsedSource[highlightItem] = highlightValue
			}
		}
	}
	return source
}

<<<<<<< HEAD
// ParseSortField will parse the sortField based on the values
// passed.
func ParseSortField(query Query, defaultSortBy SortBy) (map[string]SortBy, error) {
	sortFieldParsed := make(map[string]SortBy)

	// Parse as array of interface
	sortFieldAsArr, asArrOk := (*query.SortField).([]interface{})
	if asArrOk {
		// Parse the array and return detail accordingly
		// The value can be both a map  as well as a string.

		for sortFieldIndex, sortFieldEach := range sortFieldAsArr {
			// Try to parse it as an object
			fieldEachAsMap, asMapOk := sortFieldEach.(map[string]interface{})
			if !asMapOk {
				// Try to parse as string.
				fieldAsString, asStrOk := sortFieldEach.(string)

				// If it's not a string either, invalid type is passed.
				if !asStrOk {
					return sortFieldParsed, fmt.Errorf("invalid type passed in sortField array at index: %d", sortFieldIndex)
				}

				// If string is okay, add it to map and continue
				sortByToUse := defaultSortBy
				if fieldAsString == "_score" {
					sortByToUse = Desc
				}

				sortFieldParsed[fieldAsString] = sortByToUse

				continue
			}

			// If passed as map, parse it properly.
			// Make sure only one key is parsed from the index.
			parseCount := 0

			for key, value := range fieldEachAsMap {
				if parseCount > 1 {
					break
				}

				// Parse the value as sortBy, if fails then raise an error.
				valueAsStr, valueAsStrOk := value.(string)
				if !valueAsStrOk {
					return sortFieldParsed, fmt.Errorf("invalid sort value passed for index `%d` and key: `%s`", sortFieldIndex, key)
				}

				type CustomSortByContainer struct {
					SortBy *SortBy `json:"sortBy,omitempty"`
				}

				sortByTypeStr := fmt.Sprintf("{\"sortBy\": \"%s\"}", valueAsStr)

				newCustomType := new(CustomSortByContainer)
				unmarshalErr := json.Unmarshal([]byte(sortByTypeStr), &newCustomType)

				if unmarshalErr != nil {
					return sortFieldParsed, fmt.Errorf("invalid value passed for `sortBy` for index `%d` and key: `%s`", sortFieldIndex, key)
				}

				// If value is okay, add it to map.
				sortFieldParsed[key] = *newCustomType.SortBy
				parseCount += 1
			}
		}

		// Return the parsed map
		return sortFieldParsed, nil
	}

	// Parse as string
	sortFieldAsStr, asStrOk := (*query.SortField).(string)
	if !asStrOk {
		return sortFieldParsed, fmt.Errorf("invalid value passed for `sortField`, only array and string are accepted!")
	}

	// Parse the string and return accordingly.
	sortByToUse := defaultSortBy
	if sortFieldAsStr == "_score" {
		sortByToUse = Desc
	}
	sortFieldParsed[sortFieldAsStr] = sortByToUse

	return sortFieldParsed, nil
=======
// extractIDFromPreference will extract the query ID from the preference
// string passed.
//
// Idea is to split it based on underscore `_` and remove the last element
// and join it back using underscore `_`
func extractIDFromPreference(preference string) string {
	textSplitted := strings.Split(preference, "_")

	textSplitted = textSplitted[:len(textSplitted)-1]

	return strings.Join(textSplitted, "_")
>>>>>>> 18b13640
}<|MERGE_RESOLUTION|>--- conflicted
+++ resolved
@@ -1403,7 +1403,6 @@
 	return source
 }
 
-<<<<<<< HEAD
 // ParseSortField will parse the sortField based on the values
 // passed.
 func ParseSortField(query Query, defaultSortBy SortBy) (map[string]SortBy, error) {
@@ -1490,7 +1489,8 @@
 	sortFieldParsed[sortFieldAsStr] = sortByToUse
 
 	return sortFieldParsed, nil
-=======
+}
+
 // extractIDFromPreference will extract the query ID from the preference
 // string passed.
 //
@@ -1502,5 +1502,4 @@
 	textSplitted = textSplitted[:len(textSplitted)-1]
 
 	return strings.Join(textSplitted, "_")
->>>>>>> 18b13640
 }