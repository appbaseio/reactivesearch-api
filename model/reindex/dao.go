package reindex

import (
	"context"
	"encoding/json"
	"errors"
	"fmt"
	"io/ioutil"
	"net/http"
	"net/url"
	"regexp"
	"strconv"
	"time"

	"github.com/olivere/elastic/v7"
	log "github.com/sirupsen/logrus"

	"github.com/appbaseio/reactivesearch-api/middleware/classify"
	"github.com/appbaseio/reactivesearch-api/util"
	"github.com/hashicorp/go-version"
	es7 "github.com/olivere/elastic/v7"
)

func postReIndex(tenantId string, ctx context.Context, sourceIndex, newIndexName string, operation ReIndexOperation, replicas interface{}) error {
	// Fetch all the aliases of old index
	alias, err := aliasesOf(ctx, sourceIndex)

	var aliases = []string{}
	if err != nil {
		return errors.New(`error fetching aliases of index ` + sourceIndex + "\n" + err.Error())
	}

	if alias == "" {
		aliases = append(aliases, sourceIndex)
	} else {
		aliases = append(aliases, alias)
	}

	// Delete old index
	if operation == ReIndexWithDelete {
		err = deleteIndex(ctx, sourceIndex)
		if err != nil {
			return errors.New(`error deleting source index ` + sourceIndex + "\n" + err.Error())
		}
		// Set aliases of old index to the new index.
		err = setAlias(tenantId, ctx, newIndexName, aliases...)
		if err != nil {
			return errors.New(`error setting alias for ` + newIndexName + "\n" + err.Error())
		}
	}
	// Get the client ready for the request
	//
	// If the request is for a multi-tenant setup and the backend
	// is `system`, we need to use the system client to make the call.
	esClient, clientFetchErr := util.GetESClientForTenant(ctx)
	if clientFetchErr != nil {
		log.Warnln(logTag, ": ", clientFetchErr)
		return clientFetchErr
	}

	_, err = esClient.IndexPutSettings(newIndexName).BodyString(fmt.Sprintf(`{"index.number_of_replicas": %v}`, replicas)).Do(ctx)
	if err != nil {
		return err
	}
	return nil
}

func postReIndexFailure(ctx context.Context, newIndexName string) error {
	// Get the client ready for the request
	//
	// If the request is for a multi-tenant setup and the backend
	// is `system`, we need to use the system client to make the call.
	esClient, clientFetchErr := util.GetESClientForTenant(ctx)
	if clientFetchErr != nil {
		log.Warnln(logTag, ": ", clientFetchErr)
		return clientFetchErr
	}
	_, err := esClient.DeleteIndex(newIndexName).Do(ctx)
	if err != nil {
		log.Errorln(logTag, "error deleting index", err)
		return err
	}
	return nil
}

// Reindex Inplace: https://www.elastic.co/guide/en/elasticsearch/reference/current/reindex-upgrade-inplace.html
//
//  1. Create a new index and copy the mappings and settings from the old index.
//  2. Set the refresh_interval to -1 and the number_of_replicas to 0 for efficient reindexing.
//  3. Reindex all documents from the old index into the new index using the reindex API.
//  4. Reset the refresh_interval and number_of_replicas to the values used in the old index.
//  5. Wait for the index status to change to green.
//  6. In a single update aliases request:
//     a. Delete the old index.
//     b. Add an alias with the old index name to the new index.
//     c. Add any aliases that existed on the old index to the new index.
//
// We accept a query param `wait_for_completion` which defaults to true, which when false, we don't create any aliases
// and delete the old index, we instead return the tasks API response.
func Reindex(tenantId string, ctx context.Context, sourceIndex string, config *ReindexConfig, waitForCompletion bool, destinationIndex string) ([]byte, error) {
	var err error

	// We fetch the index name pointing to the given alias first.
	// If an index has already been reindexed before, user would
	// pass in the alias i.e. the original name of the index when
	// it was first created. We try to fetch the current index name
	// from the given alias. If alias name doesn't exist we get an
	// empty slice of indices, which means the index has never been
	// reindexed before.
	indices, err := getIndicesByAlias(ctx, sourceIndex)
	if err != nil {
		log.Errorln(err)
	}
	if len(indices) > 1 {
		return nil, fmt.Errorf(`multiple indices pointing to alias "%s"`, sourceIndex)
	}
	if len(indices) == 1 {
		sourceIndex = indices[0]
	}

	// If mappings are not passed, we fetch the mappings of the old index.
	if config.Mappings == nil {
		found := util.IsExists(Mappings.String(), config.Action)
		if len(config.Action) == 0 || found {
			config.Mappings, err = mappingsOf(ctx, sourceIndex)
			if err != nil {
				return nil, fmt.Errorf(`error fetching mappings of index "%s": %v`, sourceIndex, err)
			}
		}
	}

	// original index settings
	originalSettings, err := settingsOf(ctx, sourceIndex)
	if err != nil {
		return nil, fmt.Errorf(`error fetching settings of index "%s": %v`, sourceIndex, err)
	}

	replicas := originalSettings["index.number_of_replicas"]
	// If settings are not passed, we use the settings of the original index
	if config.Settings == nil {
		found := util.IsExists(Settings.String(), config.Action)
		if len(config.Action) == 0 || found {
			config.Settings = originalSettings
		}
	}

	// initialize the map with passed index settings with a fallback to using the source index settings
	indexSettingsAsMap, ok := config.Settings["index"].(map[string]interface{})
	if !ok {
		indexSettingsAsMap = originalSettings["index"].(map[string]interface{})
	}

	// delete system-generated metadata as this can't be passed by client
	delete(indexSettingsAsMap, "history")
	delete(indexSettingsAsMap, "history.uuid")
	delete(indexSettingsAsMap, "provided_name")
	delete(indexSettingsAsMap, "uuid")
	delete(indexSettingsAsMap, "version")

	// update replicas if passed by frontend
	if replicasVal, ok := indexSettingsAsMap["number_of_replicas"]; ok {
		replicas = replicasVal
	}

	// if number of shards is not passed from the frontend, then get the original index shards
	if _, ok := indexSettingsAsMap["number_of_shards"]; !ok {
		indexSettingsAsMap["number_of_shards"] = originalSettings["index.number_of_shards"]
	}

	// override replicas to 0 while re-indexing
	indexSettingsAsMap["number_of_replicas"] = 0
	indexSettingsAsMap["auto_expand_replicas"] = false

	if config.Settings == nil {
		config.Settings = make(map[string]interface{})
	}
	config.Settings["index"] = indexSettingsAsMap

	// Setup the destination index prior to running the _reindex action.
	body := make(map[string]interface{})
	if config.Mappings != nil {
		body["mappings"] = config.Mappings
	}
	if config.Settings != nil {
		body["settings"] = config.Settings
	}

	newIndexName := destinationIndex
	operation := ReIndexWithDelete
	if destinationIndex != "" {
		operation = ReindexWithClone
	}
	if operation == ReIndexWithDelete {
		newIndexName, err = reindexedName(sourceIndex)
	}

	if err != nil {
		return nil, fmt.Errorf(`error generating a new index name for index "%s": %v`, sourceIndex, err)
	}

	// Create the new index.
	err = createIndex(ctx, newIndexName, body)
	if err != nil {
		// index creation isn't required in the case where we're copying data
		// all the other cases require index creation
		dataExists := util.IsExists(Data.String(), config.Action)
		mappingsExists := util.IsExists(Mappings.String(), config.Action)
		settingsExists := util.IsExists(Settings.String(), config.Action)
		if !(len(config.Action) != 0 && dataExists && !mappingsExists && !settingsExists) {
			return nil, err
		}
	}

	/* Copy search relevancy settings if
	- `search_relevancy_settings` object is present
	- and action array has the `search_relevancy` action defined
	*/
	if config.SearchRelevancySettings != nil && util.IsExists(SearchRelevancy.String(), config.Action) {
		// Index a document in .searchrelevancy index for the destination `index`
		err := putSearchRelevancySettings(ctx, newIndexName, *config.SearchRelevancySettings)
		if err != nil {
			return nil, fmt.Errorf(`error while copying search relevancy settings: %v`, err)
		}
	}

	/* Copy Synonyms if `synonyms` action is set in the action array
	 */
	if util.IsExists(Synonyms.String(), config.Action) {
		// Update synonyms by query
		err := updateSynonyms(ctx, sourceIndex, newIndexName)
		if err != nil {
			return nil, fmt.Errorf(`error while updating the synonyms: %v`, err)
		}
	}

	found := util.IsExists(Data.String(), config.Action)

	// do not copy data
	if !(len(config.Action) == 0 || found) {
		return json.Marshal(make(map[string]interface{}))
	}

	// Configure reindex source
	src := es7.NewReindexSource().
		Index(sourceIndex).
		Type(config.Types...).
		FetchSourceIncludeExclude(config.Include, config.Exclude)

	// Configure reindex dest
	dest := es7.NewReindexDestination().
		Index(newIndexName)
	// Get the client ready for the request
	//
	// If the request is for a multi-tenant setup and the backend
	// is `system`, we need to use the system client to make the call.
	esClient, clientFetchErr := util.GetESClientForTenant(ctx)
	if clientFetchErr != nil {
		log.Warnln(logTag, ": ", clientFetchErr)
		return nil, clientFetchErr
	}
	// Reindex action
	reindex := esClient.Reindex().
		Source(src).
		Destination(dest).
		WaitForCompletion(waitForCompletion)

	// Set the script source when passed
	if config.Script != "" {
		script := elastic.NewScript(config.Script)
		reindex.Script(script)
	}

	if waitForCompletion {
		response, err := reindex.Do(ctx)
		if err != nil {
			postReIndexFailure(ctx, newIndexName)
			return nil, err
		}

		if operation == ReIndexWithDelete {
			err = postReIndex(tenantId, ctx, sourceIndex, newIndexName, ReIndexWithDelete, replicas)
			if err != nil {
				log.Errorln(logTag, " post re-indexing error: ", err)
				postReIndexFailure(ctx, newIndexName)
				return nil, err
			}
		}

		return json.Marshal(response)
	}
	// If wait_for_completion = false, we carry out the re-indexing asynchronously and return the task ID.
	log.Println(logTag, fmt.Sprintf(" Data is > %d so using async reindex", IndexStoreSize))
	response, err := reindex.DoAsync(context.Background())
	if err != nil {
		return nil, err
	}
	taskID := response.TaskId

	go asyncReIndex(tenantId, taskID, sourceIndex, newIndexName, operation, replicas)

	// TODO: Update the response in API Ref.
	return json.Marshal(response)
}

func mappingsOf(ctx context.Context, indexName string) (map[string]interface{}, error) {
	// Get the client ready for the request
	//
	// If the request is for a multi-tenant setup and the backend
	// is `system`, we need to use the system client to make the call.
	esClient, clientFetchErr := util.GetESClientForTenant(ctx)
	if clientFetchErr != nil {
		log.Warnln(logTag, ": ", clientFetchErr)
		return nil, clientFetchErr
	}

	response, err := esClient.GetMapping().
		Index(indexName).
		Do(ctx)
	if err != nil {
		return nil, err
	}

	result, found := response[indexName]
	if !found {
		return nil, fmt.Errorf(`mappings result for index "%s" not found`, indexName)
	}
	indexMappings, ok := result.(map[string]interface{})
	if !ok {
		return nil, fmt.Errorf(`cannot cast indexMappings for index "%s" to map[string]interface{}`, indexName)
	}

	mappings, found := indexMappings["mappings"]
	if !found {
		return nil, fmt.Errorf(`mappings for index "%s" not found`, indexName)
	}
	m, ok := mappings.(map[string]interface{})
	if !ok {
		return nil, fmt.Errorf(`cannot cast mappings for index "%s" to map[string]interface{}`, indexName)
	}

	return m, nil
}

func settingsOf(ctx context.Context, indexName string) (map[string]interface{}, error) {
	// Get the client ready for the request
	//
	// If the request is for a multi-tenant setup and the backend
	// is `system`, we need to use the system client to make the call.
	esClient, clientFetchErr := util.GetESClientForTenant(ctx)
	if clientFetchErr != nil {
		log.Warnln(logTag, ": ", clientFetchErr)
		return nil, clientFetchErr
	}

	response, err := esClient.IndexGetSettings().
		Index(indexName).
		Do(ctx)
	if err != nil {
		return nil, err
	}

	info, found := response[indexName]
	if !found {
		return nil, fmt.Errorf("settings for index %s not found", indexName)
	}

	indexSettings, ok := info.Settings["index"].(map[string]interface{})
	if !ok {
		return nil, fmt.Errorf("error casting index settings to map[string]interface{}")
	}
	settings := make(map[string]interface{})

	// Copy all the index settings
	filteredIndexSettings := make(map[string]interface{})
	blacklistedKeys := []string{"provided_name", "creation_date", "uuid", "version"}
	for k, v := range indexSettings {
		if !util.Contains(blacklistedKeys, k) {
			filteredIndexSettings[k] = v
		}
	}
	settings["index"] = filteredIndexSettings
	settings["index.number_of_shards"] = indexSettings["number_of_shards"]
	settings["index.number_of_replicas"] = indexSettings["number_of_replicas"]
	analysis, found := indexSettings["analysis"]
	if found {
		settings["analysis"] = analysis
	}

	return settings, nil
}

func aliasesOf(ctx context.Context, indexName string) (string, error) {
	// Get the client ready for the request
	//
	// If the request is for a multi-tenant setup and the backend
	// is `system`, we need to use the system client to make the call.
	esClient, clientFetchErr := util.GetESClientForTenant(ctx)
	if clientFetchErr != nil {
		log.Warnln(logTag, ": ", clientFetchErr)
		return "", clientFetchErr
	}
	response, err := esClient.CatAliases().
		Pretty(true).
		Do(ctx)
	if err != nil {
		return "", err
	}

	var alias = ""

	// set alias for original index name only.
	regex := ".*reindexed_[0-9]+"
	r, _ := regexp.Compile(regex)

	for _, row := range response {
		// r.MatchString(indexName) this condition is added to handle existing alias which are created incorrectly
		if row.Index == indexName && r.MatchString(indexName) {
			alias = row.Alias
		}
	}

	return alias, nil
}

func createIndex(ctx context.Context, indexName string, body map[string]interface{}) error {
	// Get the client ready for the request
	//
	// If the request is for a multi-tenant setup and the backend
	// is `system`, we need to use the system client to make the call.
	esClient, clientFetchErr := util.GetESClientForTenant(ctx)
	if clientFetchErr != nil {
		log.Warnln(logTag, ": ", clientFetchErr)
		return clientFetchErr
	}

	response, err := esClient.CreateIndex(indexName).
		BodyJson(body).
		Do(ctx)
	if err != nil {
		return err
	}

	if !response.Acknowledged {
		return fmt.Errorf(`failed to create index named "%s", acknowledged=false`, indexName)
	}

	return nil
}

func deleteIndex(ctx context.Context, indexName string) error {
	// Get the client ready for the request
	//
	// If the request is for a multi-tenant setup and the backend
	// is `system`, we need to use the system client to make the call.
	esClient, clientFetchErr := util.GetESClientForTenant(ctx)
	if clientFetchErr != nil {
		log.Warnln(logTag, ": ", clientFetchErr)
		return clientFetchErr
	}

	response, err := esClient.DeleteIndex(indexName).
		Do(ctx)
	if err != nil {
		return err
	}

	if !response.Acknowledged {
		return fmt.Errorf(`error deleting index "%s", acknowledged=false`, indexName)
	}

	return nil
}

func setAlias(tenantId string, ctx context.Context, indexName string, aliases ...string) error {
	var addAliasActions []es7.AliasAction
	for _, alias := range aliases {
		addAliasAction := es7.NewAliasAddAction(alias).
			Index(indexName)
		addAliasActions = append(addAliasActions, addAliasAction)
	}
	// Get the client ready for the request
	//
	// If the request is for a multi-tenant setup and the backend
	// is `system`, we need to use the system client to make the call.
	esClient, clientFetchErr := util.GetESClientForTenant(ctx)
	if clientFetchErr != nil {
		log.Warnln(logTag, ": ", clientFetchErr)
		return clientFetchErr
	}

	response, err := esClient.Alias().
		Action(addAliasActions...).
		Do(ctx)
	if err != nil {
		return err
	}

	if !response.Acknowledged {
		return fmt.Errorf(`unable to set aliases "%v" for index "%s"`, aliases, indexName)
	}

	// We only have one alias per index.
	classify.SetIndexAlias(tenantId, indexName, aliases[0])
	classify.SetAliasIndex(tenantId, aliases[0], indexName)
	return nil
}

func getIndicesByAlias(ctx context.Context, alias string) ([]string, error) {
	// Get the client ready for the request
	//
	// If the request is for a multi-tenant setup and the backend
	// is `system`, we need to use the system client to make the call.
	esClient, clientFetchErr := util.GetESClientForTenant(ctx)
	if clientFetchErr != nil {
		log.Warnln(logTag, ": ", clientFetchErr)
		return nil, clientFetchErr
	}

	response, err := esClient.Aliases().
		Index(alias).
		Do(ctx)
	if err != nil {
		return nil, err
	}
	return response.IndicesByAlias(alias), nil
}

func GetAliasedIndices(ctx context.Context) ([]AliasedIndices, error) {
	var indicesList []AliasedIndices
	v := url.Values{}
	v.Set("format", "json")

	esVersion, _ := version.NewVersion(util.GetSemanticVersion())
	hiddenIndexVersion, _ := version.NewVersion("7.7.0")
	if esVersion.GreaterThanOrEqual(hiddenIndexVersion) {
		v.Add("expand_wildcards", "all")
	}

	requestOptions := es7.PerformRequestOptions{
		Method: "GET",
		Path:   "/_cat/indices",
		Params: v,
	}
	// Get the client ready for the request
	//
	// If the request is for a multi-tenant setup and the backend
	// is `system`, we need to use the system client to make the call.
	esClient, clientFetchErr := util.GetESClientForTenant(ctx)
	if clientFetchErr != nil {
		log.Warnln(logTag, ": ", clientFetchErr)
		return indicesList, clientFetchErr
	}

	response, err := esClient.PerformRequest(ctx, requestOptions)
	if err != nil {
		return indicesList, err
	}

	if response.StatusCode > 300 {
		return indicesList, errors.New(string(response.Body))
	}

	err = json.Unmarshal(response.Body, &indicesList)
	if err != nil {
		return indicesList, err
	}

	aliases, err := esClient.CatAliases().
		Pretty(true).
		Do(ctx)
	if err != nil {
		return indicesList, err
	}

	for i, index := range indicesList {
		// oliver PerformRequest gives this values as string, but Frontend will need them as integers
		indicesList[i].Pri, _ = strconv.Atoi(fmt.Sprintf("%v", index.Pri))
		indicesList[i].Rep, _ = strconv.Atoi(fmt.Sprintf("%v", index.Rep))
		indicesList[i].DocsCount, _ = strconv.Atoi(fmt.Sprintf("%v", index.DocsCount))
		indicesList[i].DocsDeleted, _ = strconv.Atoi(fmt.Sprintf("%v", index.DocsDeleted))
<<<<<<< HEAD
		_, indicesList[i].Alias = util.RemoveTenantID(indicesList[i].Alias)
		tenantId, indexName := util.RemoveTenantID(indicesList[i].Index)
		if tenantId == "" {
			continue
		}
		indicesList[i].Index = indexName
=======
		indicesList[i].Alias, _ = util.RemoveTenantID(indicesList[i].Alias)
		indicesList[i].Index, _ = util.RemoveTenantID(indicesList[i].Index)
>>>>>>> bc4a5034
		var alias string
		regex := ".*reindexed_[0-9]+"
		rolloverPattern := ".*-[0-9]+"
		suggestionsPattern := ".suggestions_*"

		indexRegex, _ := regexp.Compile(regex)
		rolloverRegex, _ := regexp.Compile(rolloverPattern)
		suggestionsRegex, _ := regexp.Compile(suggestionsPattern)

		for _, row := range aliases {
			// match the alias for rollover index
			if row.Index[:1] == "." && row.Index == index.Index && rolloverRegex.MatchString(index.Index) {
				alias = row.Alias
				break
			} else if row.Index == index.Index && indexRegex.MatchString(index.Index) {
				alias = row.Alias
				break
			} else if row.Index == index.Index && suggestionsRegex.MatchString(index.Index) {
				alias = row.Alias
				break
			}
		}
		if err == nil && alias != "" {
			indicesList[i].Alias = alias
		}

	}

	return indicesList, nil
}

// Returns a map of tenantId => Alias => Index map
func GetAliasIndexMap(ctx context.Context) (map[string]map[string]string, error) {
	var res = make(map[string]map[string]string)
	// Get the client ready for the request
	//
	// If the request is for a multi-tenant setup and the backend
	// is `system`, we need to use the system client to make the call.
	esClient, clientFetchErr := util.GetESClientForTenant(ctx)
	if clientFetchErr != nil {
		log.Warnln(logTag, ": ", clientFetchErr)
		return res, clientFetchErr
	}
	aliases, err := esClient.CatAliases().
		Pretty(true).
		Do(ctx)
	if err != nil {
		return res, err
	}

	for _, alias := range aliases {
		indexName, tenantId := util.RemoveTenantID(alias.Index)
		if tenantId == "" {
			continue
		}
		aliasName, _ := util.RemoveTenantID(alias.Alias)
		if _, ok := res[tenantId]; ok {
			res[tenantId][aliasName] = indexName
		} else {
			res[tenantId] = map[string]string{
				aliasName: indexName,
			}
		}

	}

	return res, nil
}

func isTaskCompleted(ctx context.Context, taskID string) (bool, error) {
	isCompleted := false
	url := util.GetSearchClientESURL() + "/_tasks/" + taskID

	response, err := http.Get(url)
	if err != nil {
		log.Errorln(logTag, " Get task status error", err)
		return isCompleted, err
	}

	defer response.Body.Close()

	body, err := ioutil.ReadAll(response.Body)
	if err != nil {
		log.Errorln(logTag, " error reading json data", err)
		return isCompleted, err
	}

	var data TaskResponseStruct
	json.Unmarshal(body, &data)
	isCompleted = data.Completed

	if isCompleted && len(data.Response.Failures) > 0 {
		log.Errorln(logTag, "error re indexing data", data.Response.Failures[0])
		return isCompleted, errors.New(data.Response.Failures[0].Cause.Reason)
	}
	return isCompleted, nil
}

// go routine to track async re-indexing process for a given source and destination index.
// it checks every 30s if task is completed or not.
func asyncReIndex(tenantId string, taskID, source, destination string, operation ReIndexOperation, replicas interface{}) {
	SetCurrentProcess(taskID, source, destination)
	isCompleted := make(chan bool, 1)
	ticker := time.Tick(30 * time.Second)
	ctx := context.Background()
	hasError := false

	for {
		select {
		case <-ticker:
			ok, err := isTaskCompleted(ctx, taskID)
			if err != nil {
				hasError = true
			}

			if ok {
				isCompleted <- true
			} else {
				log.Println(logTag, " "+taskID+" task is still re-indexing data...")
			}
		case <-isCompleted:
			// remove process from current cache
			RemoveCurrentProcess(taskID)
			if !hasError {
				log.Println(logTag, taskID+" task completed successfully")
				err := postReIndex(tenantId, ctx, source, destination, operation, replicas)
				if err != nil {
					log.Errorln(logTag, " post re-indexing error: ", err)
				}
			} else {
				postReIndexFailure(ctx, destination)
			}
			return
		}
	}
}

func putSearchRelevancySettings(ctx context.Context, docID string, record map[string]interface{}) error {
	// Get the client ready for the request
	//
	// If the request is for a multi-tenant setup and the backend
	// is `system`, we need to use the system client to make the call.
	esClient, clientFetchErr := util.GetESClientForTenant(ctx)
	if clientFetchErr != nil {
		log.Warnln(logTag, ": ", clientFetchErr)
		return clientFetchErr
	}

	_, err := esClient.
		Index().
		Refresh("wait_for").
		Index(getSearchRelevancyIndex()).
		BodyJson(record).
		Id(docID).
		Do(ctx)
	if err != nil {
		log.Errorln(logTag, ": error indexing searchrelevancy record for id=", docID, ":", err)
		return err
	}
	return nil
}

func updateSynonyms(ctx context.Context, sourceIndex string, destinationIndex string) error {
	script := `
		if(ctx._source.index == null) { 
			ctx._source.index = [] 
		} 
		if(ctx._source.index instanceof String) { 
			ctx._source.index = [ctx._source.index] 
		} 
		if (params.index != null) { 
			if (ctx._source.index.indexOf(params.index) == -1) { 
				ctx._source.index.add(params.index) 
			}
		}`
	params := map[string]interface{}{
		"index": destinationIndex,
	}
	return updateSynonymsEs7(ctx, script, sourceIndex, params)
}<|MERGE_RESOLUTION|>--- conflicted
+++ resolved
@@ -578,17 +578,12 @@
 		indicesList[i].Rep, _ = strconv.Atoi(fmt.Sprintf("%v", index.Rep))
 		indicesList[i].DocsCount, _ = strconv.Atoi(fmt.Sprintf("%v", index.DocsCount))
 		indicesList[i].DocsDeleted, _ = strconv.Atoi(fmt.Sprintf("%v", index.DocsDeleted))
-<<<<<<< HEAD
 		_, indicesList[i].Alias = util.RemoveTenantID(indicesList[i].Alias)
 		tenantId, indexName := util.RemoveTenantID(indicesList[i].Index)
 		if tenantId == "" {
 			continue
 		}
 		indicesList[i].Index = indexName
-=======
-		indicesList[i].Alias, _ = util.RemoveTenantID(indicesList[i].Alias)
-		indicesList[i].Index, _ = util.RemoveTenantID(indicesList[i].Index)
->>>>>>> bc4a5034
 		var alias string
 		regex := ".*reindexed_[0-9]+"
 		rolloverPattern := ".*-[0-9]+"
