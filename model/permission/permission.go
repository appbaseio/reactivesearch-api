--- conflicted
+++ resolved
@@ -71,12 +71,8 @@
 	AuthLimit           int64 `json:"auth_limit"`
 	FunctionsLimit      int64 `json:"functions_limit"`
 	ReactiveSearchLimit int64 `json:"reactivesearch_limit"`
-<<<<<<< HEAD
-	SearchSettingsLimit int64 `json:"searchsettings_limit"`
+	SearchRelevancyLimit int64 `json:"searchrelevancy_limit"`
 	SynonymsLimit       int64 `json:"synonyms_limit"`
-=======
-	SearchRelevancyLimit int64 `json:"searchrelevancy_limit"`
->>>>>>> ece4ad81
 }
 
 // Options is a function type used to define a permission's properties.
@@ -477,15 +473,10 @@
 		return p.Limits.FunctionsLimit, nil
 	case category.ReactiveSearch:
 		return p.Limits.ReactiveSearchLimit, nil
-<<<<<<< HEAD
-	case category.SearchSettings:
-		return p.Limits.SearchSettingsLimit, nil
+	case category.SearchRelevancy:
+		return p.Limits.SearchRelevancyLimit, nil
 	case category.Synonyms:
 		return p.Limits.SynonymsLimit, nil
-=======
-	case category.SearchRelevancy:
-		return p.Limits.SearchRelevancyLimit, nil
->>>>>>> ece4ad81
 	default:
 		return -1, fmt.Errorf(`we do not rate limit "%s" category`, c)
 	}
