--- conflicted
+++ resolved
@@ -9,12 +9,7 @@
 	"log"
 	"net/http"
 	"os"
-<<<<<<< HEAD
-=======
 	"strings"
-
-	"github.com/olivere/elastic/v7"
->>>>>>> 39ddbc7e
 )
 
 // ACCAPI URL
