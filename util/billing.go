package util

import (
	"bytes"
	"encoding/json"
	"errors"
	"fmt"
	"io/ioutil"
	"net/http"
	"os"
	"strconv"
	"strings"
	"time"

	log "github.com/sirupsen/logrus"
)

const ArcIDEnvName = "ARC_ID"
const ClusterIDEnvName = "CLUSTER_ID"
const AppbaseIDEnvName = "APPBASE_ID"

// ACCAPI URL
var ACCAPI = "https://accapi.appbase.io/"

// var ACCAPI = "http://localhost:3000/"

var planDetailsHook *func([]byte)

func SetPlanDetailsHook(fn *func([]byte)) {
	planDetailsHook = fn
}

// planDetails represents the plan endpoint response
var planDetails *[]byte

// setPlanDetails sets the plan details
func setPlanDetails(planInfo []byte) {
	planDetails = &planInfo
	if planDetailsHook != nil {
		hook := *planDetailsHook
		hook(planInfo)
	}
}

// GetPlanDetails returns the plan details
func GetPlanDetails() *[]byte {
	return planDetails
}

// Tier is the value of the user's plan
var tier *Plan

// SetTier sets the tier value
func SetTier(plan *Plan) {
	tier = plan
}

// GetTier returns the current tier
func GetTier() *Plan {
	return tier
}

// Number of ReactiveSearch machines
var numberOfMachines int64

func setNumberOfMachines(machines int64) {
	numberOfMachines = machines
}

// To retrieve the total number of machines
func GetNumberOfMachines() int64 {
	return numberOfMachines
}

// TimeValidity to be obtained from ACCAPI (in secs)
var timeValidity int64

// GetTimeValidity returns the time validity
func GetTimeValidity() int64 {
	return timeValidity
}

// SetTimeValidity returns the time validity
func SetTimeValidity(time int64) {
	timeValidity = time
}

// maxErrorTime before showing errors if invalid trial / plan in hours
var maxErrorTime int64 = 168 // in hrs

// NodeCount is the current node count, defaults to 1
var NodeCount = 1

// isInvalidArcIDUsed flag is being used to determine that if the ReactiveSearch/Appbase.io id is invalid.
// If it is `true` then `Arc` will start throwing errors immediately with a status code of `400` instead of `402`
var isInvalidArcIDUsed = false

// ArcUsage struct is used to report time usage
type ArcUsage struct {
	ArcID          string `json:"arc_id"`
	SubscriptionID string `json:"subscription_id"`
	Quantity       int    `json:"quantity"`
	ClusterID      string `json:"cluster_id"`
	MachineID      string `json:"machine_id"`
}

type ClusterPlan struct {
<<<<<<< HEAD
	Tier                   *Plan    `json:"tier"`
	FeatureCustomEvents    bool     `json:"feature_custom_events"`
	FeatureSuggestions     bool     `json:"feature_suggestions"`
	FeatureRules           bool     `json:"feature_rules"`
	FeatureSearchRelevancy bool     `json:"feature_search_relevancy"`
	FeatureSearchGrader    bool     `json:"feature_search_grader"`
	FeatureEcommerce       bool     `json:"feature_ecommerce"`
	FeatureCache           bool     `json:"feature_cache"`
	FeaturePipelines       bool     `json:"feature_pipelines"`
	Trial                  bool     `json:"trial"`
	TrialValidity          int64    `json:"trial_validity"`
	TierValidity           int64    `json:"tier_validity"`
	TimeValidity           int64    `json:"time_validity"`
	SubscriptionID         string   `json:"subscription_id"`
	ClusterID              string   `json:"cluster_id"`
	NumberOfMachines       int64    `json:"number_of_machines"`
	SubscriptionCanceled   bool     `json:"subscription_canceled"`
	CreatedAt              int64    `json:"created_at"`
	Backend                *Backend `json:"backend"`
=======
	Tier                    *Plan  `json:"tier"`
	FeatureCustomEvents     bool   `json:"feature_custom_events"`
	FeatureSuggestions      bool   `json:"feature_suggestions"`
	FeatureRules            bool   `json:"feature_rules"`
	FeatureSearchRelevancy  bool   `json:"feature_search_relevancy"`
	FeatureSearchGrader     bool   `json:"feature_search_grader"`
	FeatureEcommerce        bool   `json:"feature_ecommerce"`
	FeatureCache            bool   `json:"feature_cache"`
	FeaturePipelines        bool   `json:"feature_pipelines"`
	FeatureUIBuilderPremium bool   `json:"feature_uibuilder_premium"`
	Trial                   bool   `json:"trial"`
	TrialValidity           int64  `json:"trial_validity"`
	TierValidity            int64  `json:"tier_validity"`
	TimeValidity            int64  `json:"time_validity"`
	SubscriptionID          string `json:"subscription_id"`
	ClusterID               string `json:"cluster_id"`
	NumberOfMachines        int64  `json:"number_of_machines"`
	SubscriptionCanceled    bool   `json:"subscription_canceled"`
	CreatedAt               int64  `json:"created_at"`
>>>>>>> f152788c
}

// ArcUsageResponse stores the response from ACCAPI
type ArcUsageResponse struct {
	Accepted      bool   `json:"accepted"`
	FailureReason string `json:"failure_reason"`
	ErrorMsg      string `json:"error_msg"`
	WarningMsg    string `json:"warning_msg"`
	StatusCode    int    `json:"status_code"`
	TimeValidity  int64  `json:"time_validity"`
}

// ArcInstance TBD: remove struct
type ArcInstance struct {
	SubscriptionID string `json:"subscription_id"`
}

// ArcInstanceResponse TBD: Remove struct
type ArcInstanceResponse struct {
	ArcInstances []ArcInstanceDetails `json:"instances"`
}

// Cluster plan response type
type ClusterPlanResponse struct {
	Plan ClusterPlan `json:"plan"`
}

// ArcInstanceDetails contains the info about a ReactiveSearch Instance
type ArcInstanceDetails struct {
<<<<<<< HEAD
	NodeCount              int                    `json:"node_count"`
	Description            string                 `json:"description"`
	SubscriptionID         string                 `json:"subscription_id"`
	SubscriptionCanceled   bool                   `json:"subscription_canceled"`
	Trial                  bool                   `json:"trial"`
	TrialValidity          int64                  `json:"trial_validity"`
	CreatedAt              int64                  `json:"created_at"`
	Tier                   *Plan                  `json:"tier"`
	TierValidity           int64                  `json:"tier_validity"`
	TimeValidity           int64                  `json:"time_validity"`
	Metadata               map[string]interface{} `json:"metadata"`
	FeatureCustomEvents    bool                   `json:"feature_custom_events"`
	FeatureSuggestions     bool                   `json:"feature_suggestions"`
	FeatureRules           bool                   `json:"feature_rules"`
	FeatureSearchRelevancy bool                   `json:"feature_search_relevancy"`
	FeatureSearchGrader    bool                   `json:"feature_search_grader"`
	FeatureEcommerce       bool                   `json:"feature_ecommerce"`
	FeatureCache           bool                   `json:"feature_cache"`
	FeaturePipelines       bool                   `json:"feature_pipelines"`
	ClusterID              string                 `json:"cluster_id"`
	NumberOfMachines       int64                  `json:"number_of_machines"`
	Backend                *Backend               `json:"backend"`
=======
	NodeCount               int                    `json:"node_count"`
	Description             string                 `json:"description"`
	SubscriptionID          string                 `json:"subscription_id"`
	SubscriptionCanceled    bool                   `json:"subscription_canceled"`
	Trial                   bool                   `json:"trial"`
	TrialValidity           int64                  `json:"trial_validity"`
	CreatedAt               int64                  `json:"created_at"`
	Tier                    *Plan                  `json:"tier"`
	TierValidity            int64                  `json:"tier_validity"`
	TimeValidity            int64                  `json:"time_validity"`
	Metadata                map[string]interface{} `json:"metadata"`
	FeatureCustomEvents     bool                   `json:"feature_custom_events"`
	FeatureSuggestions      bool                   `json:"feature_suggestions"`
	FeatureRules            bool                   `json:"feature_rules"`
	FeatureSearchRelevancy  bool                   `json:"feature_search_relevancy"`
	FeatureSearchGrader     bool                   `json:"feature_search_grader"`
	FeatureEcommerce        bool                   `json:"feature_ecommerce"`
	FeatureUIBuilderPremium bool                   `json:"feature_uibuilder_premium"`
	FeatureCache            bool                   `json:"feature_cache"`
	FeaturePipelines        bool                   `json:"feature_pipelines"`
	ClusterID               string                 `json:"cluster_id"`
	NumberOfMachines        int64                  `json:"number_of_machines"`
>>>>>>> f152788c
}

// SetDefaultTier sets the default tier when billing is disabled
func SetDefaultTier() {
	var plan = ArcEnterprise
	SetTier(&plan)
}

// ValidateArcID validates the APPBASE_ID by checking the response returned from the ACCAPI
func ValidateArcID(statusCode int) {
	if statusCode == http.StatusBadRequest {
		// Set the flag to `true` so `Arc` can start throwing errors immediately
		isInvalidArcIDUsed = true
	} else {
		isInvalidArcIDUsed = false
	}
}

func validateTimeValidity() bool {
	if GetTimeValidity() > 0 { // Valid plan
		return true
	} else if GetTimeValidity() <= 0 && -GetTimeValidity() < 3600*maxErrorTime { // Negative validity, plan has been expired
		// Print warning message if remaining time is less than max allowed time
		log.Println("Warning: Payment is required. Arc will start sending out error messages in next", maxErrorTime, "hours")
		return true
	}
	return false
}

// BillingMiddleware function to be called for each request
func BillingMiddleware(next http.Handler) http.Handler {
	return http.HandlerFunc(func(w http.ResponseWriter, r *http.Request) {
		log.Infoln("current time validity value: ", GetTimeValidity())

		if isInvalidArcIDUsed {
			// throw invalid APPBASE_ID usage error
			WriteBackError(w, "Please make sure that you're using a valid APPBASE_ID. If the issue persists please contact support@appbase.io with your APPBASE_ID or registered e-mail address.", http.StatusBadRequest)
			return
		}

		// Check if routes are blacklisted
		requestURI := r.RequestURI
		for _, route := range BillingBlacklistedPaths() {
			if strings.HasPrefix(requestURI, route) {
				next.ServeHTTP(w, r)
				return
			}
		}

		// Routes are not blacklisted, verify the payment

		if validateTimeValidity() {
			next.ServeHTTP(w, r)
		} else {
			// Write an error and stop the handler chain
			WriteBackError(w, "Payment required", http.StatusPaymentRequired)
			return
		}
	})
}

func getMasterCredentials() string {
	username, password := os.Getenv("USERNAME"), os.Getenv("PASSWORD")
	if username == "" {
		username, password = "foo", "bar"
	}
	return username + ":" + password
}

func GetCachedPlanDetails() ([]byte, error) {
	url := "http://" + getMasterCredentials() + "@localhost:" + strconv.Itoa(Port) + "/arc/plan/fs"
	req, _ := http.NewRequest("GET", url, nil)
	req.Header.Add("Content-Type", "application/json")
	req.Header.Add("cache-control", "no-cache")
	res, err := HTTPClient().Do(req)
	if err != nil {
		log.Errorln("error while requesting /arc/plan/fs")
		return nil, err
	}
	defer res.Body.Close()
	return ioutil.ReadAll(res.Body)
}

func getArcInstance(arcID string) (ArcInstance, error) {
	arcInstance := ArcInstance{}
	url := ACCAPI + "arc/instances?arcid=" + arcID
	req, _ := http.NewRequest("GET", url, nil)
	req.Header.Add("Content-Type", "application/json")
	req.Header.Add("cache-control", "no-cache")

	res, err := HTTPClient().Do(req)
	// If ACCAPI is down then set the plan
	if (res != nil && res.StatusCode >= 500) || err != nil {
		if planDetails != nil {
			return setBillingVarsArcInstance(*planDetails)
		} else {
			// fetch plan from arc/fs/plan endpoint
			planDetails, err := GetCachedPlanDetails()
			if err != nil {
				log.Errorln("error while refreshing plan, please contact at support@appbase.io")
				// If plan is not set already (that would be the case at the time of initialization)
				// then set the highest appbase.io plan
				plan := GetTier()
				if plan == nil {
					highestPlan := ArcEnterprise
					plan = &highestPlan
				}
				SetTier(plan)
			} else {
				return setBillingVarsArcInstance(planDetails)
			}
		}
		return arcInstance, err
	}
	defer res.Body.Close()
	body, err := ioutil.ReadAll(res.Body)
	if err != nil {
		log.Errorln("error reading res body:", err)
		return arcInstance, err
	}
	// Validate the ACCAPI response
	ValidateArcID(res.StatusCode)

	return setBillingVarsArcInstance(body)
}

func setBillingVarsArcInstance(body []byte) (ArcInstance, error) {
	response := ArcInstanceResponse{}
	arcInstance := ArcInstance{}
	err := json.Unmarshal(body, &response)
	if err != nil {
		log.Errorln("error while unmarshalling res body:", err)
		return arcInstance, err
	}
	if len(response.ArcInstances) != 0 {
		arcInstanceByID := response.ArcInstances[0]
		arcInstance.SubscriptionID = arcInstanceByID.SubscriptionID
		SetTimeValidity(arcInstanceByID.TimeValidity)
		setMaxErrorTime(Subscripton{
			SubscriptionID:      arcInstanceByID.SubscriptionID,
			SubscriptonCanceled: arcInstanceByID.SubscriptionCanceled,
			CreatedAt:           arcInstanceByID.CreatedAt,
		})
		// Set plan details to local variable
		setPlanDetails(body)
		SetTier(arcInstanceByID.Tier)
		SetBackend(arcInstanceByID.Backend)
		SetFeatureSuggestions(arcInstanceByID.FeatureSuggestions)
		SetFeatureCustomEvents(arcInstanceByID.FeatureCustomEvents)
		SetFeatureRules(arcInstanceByID.FeatureRules)
		SetFeatureSearchRelevancy(arcInstanceByID.FeatureSearchRelevancy)
		SetFeatureSearchGrader(arcInstanceByID.FeatureSearchGrader)
		SetFeatureEcommerce(arcInstanceByID.FeatureEcommerce)
		SetFeatureUIBuilderPremium(arcInstanceByID.FeatureUIBuilderPremium)
		SetFeatureCache(arcInstanceByID.FeatureCache)
		SetFeaturePipelines(arcInstanceByID.FeaturePipelines)
		setNumberOfMachines(arcInstanceByID.NumberOfMachines)
		ClusterID = arcInstanceByID.ClusterID
	} else {
		return arcInstance, errors.New("no valid instance found for the provided APPBASE_ID")
	}
	return arcInstance, nil
}

func getArcClusterInstance(clusterID string) (ArcInstance, error) {
	arcInstance := ArcInstance{}
	url := ACCAPI + "byoc/" + clusterID
	req, _ := http.NewRequest("GET", url, nil)
	req.Header.Add("Content-Type", "application/json")
	req.Header.Add("cache-control", "no-cache")

	res, err := HTTPClient().Do(req)
	// If ACCAPI is down then set the plan
	if (res != nil && res.StatusCode >= 500) || err != nil {
		if planDetails != nil {
			return setBillingVarsArcInstance(*planDetails)
		} else {
			// fetch plan from arc/fs/plan endpoint
			planDetails, err := GetCachedPlanDetails()
			if err != nil {
				log.Errorln("error while refreshing plan, please contact at support@appbase.io")
				// If plan is not set already (that would be the case at the time of initialization)
				// then set the highest appbase.io plan
				plan := GetTier()
				if plan == nil {
					highestPlan := HostedArcEnterprise2021
					plan = &highestPlan
				}
				SetTier(plan)
			} else {
				return setBillingVarsArcInstance(planDetails)
			}
		}
		return arcInstance, err
	}
	defer res.Body.Close()
	// Validate the ACCAPI response
	ValidateArcID(res.StatusCode)

	body, err := ioutil.ReadAll(res.Body)
	if err != nil {
		log.Errorln("error reading res body:", err)
		return arcInstance, err
	}
<<<<<<< HEAD
	err = json.Unmarshal(body, &response)

	if err != nil {
		log.Errorln("error while unmarshalling res body:", err)
		return arcInstance, err
	}
	if len(response.ArcInstances) != 0 {
		arcInstanceDetails := response.ArcInstances[0]
		arcInstance.SubscriptionID = arcInstanceDetails.SubscriptionID
		SetTimeValidity(arcInstanceDetails.TimeValidity)
		setMaxErrorTime(Subscripton{
			SubscriptionID:      arcInstanceDetails.SubscriptionID,
			SubscriptonCanceled: arcInstanceDetails.SubscriptionCanceled,
			CreatedAt:           arcInstanceDetails.CreatedAt,
		})
		SetTier(arcInstanceDetails.Tier)
		SetBackend(arcInstanceDetails.Backend)
		SetFeatureSuggestions(arcInstanceDetails.FeatureSuggestions)
		SetFeatureCustomEvents(arcInstanceDetails.FeatureCustomEvents)
		SetFeatureRules(arcInstanceDetails.FeatureRules)
		SetFeatureSearchRelevancy(arcInstanceDetails.FeatureSearchRelevancy)
		SetFeatureSearchGrader(arcInstanceDetails.FeatureSearchGrader)
		SetFeatureEcommerce(arcInstanceDetails.FeatureEcommerce)
		SetFeatureCache(arcInstanceDetails.FeatureCache)
		SetFeaturePipelines(arcInstanceDetails.FeaturePipelines)
		setNumberOfMachines(arcInstanceDetails.NumberOfMachines)
		ClusterID = arcInstanceDetails.ClusterID
	} else {
		return arcInstance, errors.New("no valid instance found for the provided CLUSTER_ID")
	}
	return arcInstance, nil
=======
	return setBillingVarsArcInstance(body)
>>>>>>> f152788c
}

type Subscripton struct {
	SubscriptonCanceled bool
	SubscriptionID      string
	CreatedAt           int64
}

func setMaxErrorTime(subscriptionDetails Subscripton) {
	// if subscription id is present and
	// subscription is not cancelled
	// and subscription creation date is at least 2 months (60 days) from now
	// then increase the error reporting time to 4 weeks
	if strings.TrimSpace(subscriptionDetails.SubscriptionID) != "" {
		if !subscriptionDetails.SubscriptonCanceled {
			currentTime := time.Now().Unix()                                    // seconds
			subscriptionDuration := currentTime - subscriptionDetails.CreatedAt // seconds
			if subscriptionDuration > 2*30*24*60*60 {
				maxErrorTime = 720 // in hrs (4 weeks)
			}
		}
	}
}

// Fetches the cluster plan details for the encrypted cluster id
func getClusterPlan(clusterID string) (ClusterPlan, error) {
	clusterPlan := ClusterPlan{}
	url := ACCAPI + "v1/plan/" + clusterID
	req, _ := http.NewRequest("GET", url, nil)
	req.Header.Add("Content-Type", "application/json")
	req.Header.Add("cache-control", "no-cache")

	res, err := HTTPClient().Do(req)
	// If ACCAPI is down then set the plan
	if (res != nil && res.StatusCode >= 500) || err != nil {
		if planDetails != nil {
			return setBillingVarsCluster(*planDetails)
		} else {
			// fetch plan from arc/fs/plan endpoint
			planDetails, err := GetCachedPlanDetails()
			if err != nil {
				log.Errorln("error while refreshing plan, please contact at support@appbase.io")
				plan := GetTier()
				if plan == nil {
					highestPlan := ProductionThird2021
					plan = &highestPlan
				}
				SetTier(plan)
			} else {
				return setBillingVarsCluster(planDetails)
			}
		}
		return clusterPlan, err
	}
	defer res.Body.Close()
	body, err := ioutil.ReadAll(res.Body)
	if err != nil {
		log.Errorln("error reading res body:", err)
		return clusterPlan, err
	}
	return setBillingVarsCluster(body)
}

func setBillingVarsCluster(body []byte) (ClusterPlan, error) {
	clusterPlan := ClusterPlan{}
	var response ClusterPlanResponse
	err := json.Unmarshal(body, &response)
	if err != nil {
		log.Errorln("error while unmarshalling res body:", err)
		return clusterPlan, err
	}
	err = json.Unmarshal(body, &response)

	if err != nil {
		log.Errorln("error while unmarshalling res body:", err)
		return clusterPlan, err
	}
	if response.Plan.Tier == nil {
		return clusterPlan, fmt.Errorf("error while getting the cluster plan")
	}
	// Set plan details to local variable
	setPlanDetails(body)
	// Set the plan for clusters
	SetTier(response.Plan.Tier)
	SetBackend(response.Plan.Backend)
	SetTimeValidity(response.Plan.TimeValidity)
	setMaxErrorTime(Subscripton{
		SubscriptionID:      response.Plan.SubscriptionID,
		SubscriptonCanceled: response.Plan.SubscriptionCanceled,
		CreatedAt:           response.Plan.CreatedAt,
	})
	SetFeatureSuggestions(response.Plan.FeatureSuggestions)
	SetFeatureCustomEvents(response.Plan.FeatureCustomEvents)
	SetFeatureRules(response.Plan.FeatureRules)
	SetFeatureSearchRelevancy(response.Plan.FeatureSearchRelevancy)
	SetFeatureSearchGrader(response.Plan.FeatureSearchGrader)
	SetFeatureEcommerce(response.Plan.FeatureEcommerce)
	SetFeatureUIBuilderPremium(response.Plan.FeatureUIBuilderPremium)
	SetFeatureCache(response.Plan.FeatureCache)
	SetFeaturePipelines(response.Plan.FeaturePipelines)
	setNumberOfMachines(response.Plan.NumberOfMachines)
	ClusterID = response.Plan.ClusterID
	return clusterPlan, nil
}

// SetClusterPlan fetches the cluster plan & sets the Tier value
func SetClusterPlan() {
	log.Println("=> Getting cluster plan details")
	clusterID := os.Getenv(ClusterIDEnvName)
	if clusterID == "" {
		log.Fatalln("CLUSTER_ID env required but not present")
		return
	}
	_, err := getClusterPlan(clusterID)
	if err != nil {
		log.Errorln("Unable to fetch the cluster plan. Please make sure that you're using a valid CLUSTER_ID. If the issue persists please contact support@appbase.io with your APPBASE_ID or registered e-mail address.", err)
		return
	}
}

func reportUsageRequest(arcUsage ArcUsage) (ArcUsageResponse, error) {
	response := ArcUsageResponse{}
	url := ACCAPI + "arc/report_usage"
	marshalledRequest, err := json.Marshal(arcUsage)
	log.Println("ReactiveSearch usage for APPBASE_ID:", arcUsage)
	if err != nil {
		log.Errorln("error while marshalling req body:", err)
		return response, err
	}
	req, _ := http.NewRequest(http.MethodPut, url, bytes.NewBuffer(marshalledRequest))
	req.Header.Add("Content-Type", "application/json")
	req.Header.Add("cache-control", "no-cache")

	res, err := HTTPClient().Do(req)
	// If ACCAPI is down then set the plan
	if (res != nil && res.StatusCode >= 500) || err != nil {
		plan := GetTier()
		// If plan is not set already (that would be the case at the time of initialization)
		// then set the highest appbase.io plan
		if plan == nil {
			highestPlan := ArcEnterprise
			plan = &highestPlan
		}
		SetTier(plan)
		log.Errorln("error while sending request:", err)
		return response, err
	}
	defer res.Body.Close()
	body, err := ioutil.ReadAll(res.Body)
	if err != nil {
		log.Errorln("error reading res body:", err)
		return response, err
	}
	err = json.Unmarshal(body, &response)
	if err != nil {
		log.Errorln("error while unmarshalling res body:", err)
		return response, err
	}
	return response, nil
}

func reportClusterUsageRequest(arcUsage ArcUsage) (ArcUsageResponse, error) {
	response := ArcUsageResponse{}
	url := ACCAPI + "byoc/report_usage"
	marshalledRequest, err := json.Marshal(arcUsage)
	log.Println("ReactiveSearch usage for Cluster ID:", arcUsage)
	if err != nil {
		log.Errorln("error while marshalling req body:", err)
		return response, err
	}
	req, _ := http.NewRequest(http.MethodPut, url, bytes.NewBuffer(marshalledRequest))
	req.Header.Add("Content-Type", "application/json")
	req.Header.Add("cache-control", "no-cache")

	res, err := HTTPClient().Do(req)
	// If ACCAPI is down then set the plan
	if (res != nil && res.StatusCode >= 500) || err != nil {
		plan := GetTier()
		// If plan is not set already (that would be the case at the time of initialization)
		// then set the highest hosted appbase.io plan
		if plan == nil {
			highestPlan := HostedArcEnterprise2021
			plan = &highestPlan
		}
		SetTier(plan)
		log.Errorln("error while sending request:", err)
		return response, err
	}
	defer res.Body.Close()
	body, err := ioutil.ReadAll(res.Body)
	if err != nil {
		log.Errorln("error reading res body:", err)
		return response, err
	}
	err = json.Unmarshal(body, &response)

	if err != nil {
		log.Errorln("error while unmarshalling res body:", err)
		return response, err
	}
	return response, nil
}

// GetAppbaseID to get appbase id
func GetAppbaseID() (string, error) {
	arcID := os.Getenv(ArcIDEnvName)
	if arcID == "" {
		appbaseID := os.Getenv(AppbaseIDEnvName)
		if appbaseID == "" {
			return "", errors.New("APPBASE_ID env required but not present")
		} else {
			arcID = appbaseID
		}
	}

	return arcID, nil
}

// ReportUsage reports ReactiveSearch usage, intended to be called every hour
func ReportUsage() {
	arcID, err := GetAppbaseID()
	if err != nil {
		log.Fatalln(err)
		return
	}

	result, err := getArcInstance(arcID)
	if err != nil {
		log.Errorln("Unable to fetch the appbase.io instance. Please make sure that you're using a valid APPBASE_ID. If the issue persists please contact support@appbase.io with your APPBASE_ID or registered e-mail address.")
		return
	}

	NodeCount, err = fetchNodeCount()
	if err != nil || NodeCount <= 0 {
		log.Errorln("Unable to fetch a correct node count:", err)
	}

	subID := result.SubscriptionID
	if subID == "" {
		log.Println("SUBSCRIPTION_ID not found. Initializing in trial mode")
		return
	}

	usageBody := ArcUsage{
		ArcID:          arcID,
		SubscriptionID: subID,
		Quantity:       NodeCount,
		MachineID:      MachineID,
	}
	response, err1 := reportUsageRequest(usageBody)
	if err1 != nil {
		log.Errorln("Please contact support@appbase.io with your APPBASE_ID or registered e-mail address. Usage is not getting reported:", err1)
	}

	if response.WarningMsg != "" {
		log.Warn("warning:", response.WarningMsg)
	}
	if response.ErrorMsg != "" {
		log.Errorln("error:", response.ErrorMsg)
	}
}

// ReportHostedArcUsage reports ReactiveSearch usage by hosted cluster, intended to be called every hour
func ReportHostedArcUsage() {
	log.Println("=> Reporting hosted ReactiveSearch usage")
	clusterID := os.Getenv("CLUSTER_ID")
	if clusterID == "" {
		log.Fatalln("CLUSTER_ID env required but not present")
		return
	}

	// getArcClusterInstance(clusterId)
	result, err := getArcClusterInstance(clusterID)
	if err != nil {
		log.Errorln("Unable to fetch the ReactiveSearch API server. Please make sure that you're using a valid CLUSTER_ID. If the issue persists please contact support@appbase.io with your APPBASE_ID or registered e-mail address.", err)
		return
	}

	NodeCount, err = fetchNodeCount()
	if err != nil || NodeCount <= 0 {
		log.Errorln("Unable to fetch a correct node count:", err)
	}

	subID := result.SubscriptionID
	if subID == "" {
		log.Println("SUBSCRIPTION_ID not found. Initializing in trial mode")
		return
	}

	usageBody := ArcUsage{
		ClusterID:      clusterID,
		SubscriptionID: subID,
		Quantity:       NodeCount,
		MachineID:      MachineID,
	}
	response, err1 := reportClusterUsageRequest(usageBody)
	if err1 != nil {
		log.Errorln("Please contact support@appbase.io with your CLUSTER_ID or registered e-mail address. Usage is not getting reported:", err1)
	}

	if response.WarningMsg != "" {
		log.Warn("warning:", response.WarningMsg)
	}
	if response.ErrorMsg != "" {
		log.Errorln("error:", response.ErrorMsg)
	}
}

// fetchNodeCount returns the number of current ElasticSearch nodes
func fetchNodeCount() (int, error) {
	nodes, err := GetTotalNodes()
	if err != nil {
		return 0, err
	}
	return nodes, nil
}

func IsBillingEnabled() bool {
	return Billing == "true" || ClusterBilling == "true" || HostedBilling == "true"
}

// BillingBlacklistedPaths will return an array of paths
// that should not be affected if billing is enabled.
func BillingBlacklistedPaths() []string {
	return []string{
		"/arc/subscription",
		"/arc/plan",
		"/arc/health",
		"/arc/_health",
		"/reactivesearch/endpoints",
	}
}<|MERGE_RESOLUTION|>--- conflicted
+++ resolved
@@ -105,47 +105,26 @@
 }
 
 type ClusterPlan struct {
-<<<<<<< HEAD
-	Tier                   *Plan    `json:"tier"`
-	FeatureCustomEvents    bool     `json:"feature_custom_events"`
-	FeatureSuggestions     bool     `json:"feature_suggestions"`
-	FeatureRules           bool     `json:"feature_rules"`
-	FeatureSearchRelevancy bool     `json:"feature_search_relevancy"`
-	FeatureSearchGrader    bool     `json:"feature_search_grader"`
-	FeatureEcommerce       bool     `json:"feature_ecommerce"`
-	FeatureCache           bool     `json:"feature_cache"`
-	FeaturePipelines       bool     `json:"feature_pipelines"`
-	Trial                  bool     `json:"trial"`
-	TrialValidity          int64    `json:"trial_validity"`
-	TierValidity           int64    `json:"tier_validity"`
-	TimeValidity           int64    `json:"time_validity"`
-	SubscriptionID         string   `json:"subscription_id"`
-	ClusterID              string   `json:"cluster_id"`
-	NumberOfMachines       int64    `json:"number_of_machines"`
-	SubscriptionCanceled   bool     `json:"subscription_canceled"`
-	CreatedAt              int64    `json:"created_at"`
-	Backend                *Backend `json:"backend"`
-=======
-	Tier                    *Plan  `json:"tier"`
-	FeatureCustomEvents     bool   `json:"feature_custom_events"`
-	FeatureSuggestions      bool   `json:"feature_suggestions"`
-	FeatureRules            bool   `json:"feature_rules"`
-	FeatureSearchRelevancy  bool   `json:"feature_search_relevancy"`
-	FeatureSearchGrader     bool   `json:"feature_search_grader"`
-	FeatureEcommerce        bool   `json:"feature_ecommerce"`
-	FeatureCache            bool   `json:"feature_cache"`
-	FeaturePipelines        bool   `json:"feature_pipelines"`
-	FeatureUIBuilderPremium bool   `json:"feature_uibuilder_premium"`
-	Trial                   bool   `json:"trial"`
-	TrialValidity           int64  `json:"trial_validity"`
-	TierValidity            int64  `json:"tier_validity"`
-	TimeValidity            int64  `json:"time_validity"`
-	SubscriptionID          string `json:"subscription_id"`
-	ClusterID               string `json:"cluster_id"`
-	NumberOfMachines        int64  `json:"number_of_machines"`
-	SubscriptionCanceled    bool   `json:"subscription_canceled"`
-	CreatedAt               int64  `json:"created_at"`
->>>>>>> f152788c
+	Tier                    *Plan    `json:"tier"`
+	FeatureCustomEvents     bool     `json:"feature_custom_events"`
+	FeatureSuggestions      bool     `json:"feature_suggestions"`
+	FeatureRules            bool     `json:"feature_rules"`
+	FeatureSearchRelevancy  bool     `json:"feature_search_relevancy"`
+	FeatureSearchGrader     bool     `json:"feature_search_grader"`
+	FeatureEcommerce        bool     `json:"feature_ecommerce"`
+	FeatureCache            bool     `json:"feature_cache"`
+	FeaturePipelines        bool     `json:"feature_pipelines"`
+	FeatureUIBuilderPremium bool     `json:"feature_uibuilder_premium"`
+	Trial                   bool     `json:"trial"`
+	TrialValidity           int64    `json:"trial_validity"`
+	TierValidity            int64    `json:"tier_validity"`
+	TimeValidity            int64    `json:"time_validity"`
+	SubscriptionID          string   `json:"subscription_id"`
+	ClusterID               string   `json:"cluster_id"`
+	NumberOfMachines        int64    `json:"number_of_machines"`
+	SubscriptionCanceled    bool     `json:"subscription_canceled"`
+	CreatedAt               int64    `json:"created_at"`
+	Backend                 *Backend `json:"backend"`
 }
 
 // ArcUsageResponse stores the response from ACCAPI
@@ -175,30 +154,6 @@
 
 // ArcInstanceDetails contains the info about a ReactiveSearch Instance
 type ArcInstanceDetails struct {
-<<<<<<< HEAD
-	NodeCount              int                    `json:"node_count"`
-	Description            string                 `json:"description"`
-	SubscriptionID         string                 `json:"subscription_id"`
-	SubscriptionCanceled   bool                   `json:"subscription_canceled"`
-	Trial                  bool                   `json:"trial"`
-	TrialValidity          int64                  `json:"trial_validity"`
-	CreatedAt              int64                  `json:"created_at"`
-	Tier                   *Plan                  `json:"tier"`
-	TierValidity           int64                  `json:"tier_validity"`
-	TimeValidity           int64                  `json:"time_validity"`
-	Metadata               map[string]interface{} `json:"metadata"`
-	FeatureCustomEvents    bool                   `json:"feature_custom_events"`
-	FeatureSuggestions     bool                   `json:"feature_suggestions"`
-	FeatureRules           bool                   `json:"feature_rules"`
-	FeatureSearchRelevancy bool                   `json:"feature_search_relevancy"`
-	FeatureSearchGrader    bool                   `json:"feature_search_grader"`
-	FeatureEcommerce       bool                   `json:"feature_ecommerce"`
-	FeatureCache           bool                   `json:"feature_cache"`
-	FeaturePipelines       bool                   `json:"feature_pipelines"`
-	ClusterID              string                 `json:"cluster_id"`
-	NumberOfMachines       int64                  `json:"number_of_machines"`
-	Backend                *Backend               `json:"backend"`
-=======
 	NodeCount               int                    `json:"node_count"`
 	Description             string                 `json:"description"`
 	SubscriptionID          string                 `json:"subscription_id"`
@@ -221,7 +176,7 @@
 	FeaturePipelines        bool                   `json:"feature_pipelines"`
 	ClusterID               string                 `json:"cluster_id"`
 	NumberOfMachines        int64                  `json:"number_of_machines"`
->>>>>>> f152788c
+	Backend                 *Backend               `json:"backend"`
 }
 
 // SetDefaultTier sets the default tier when billing is disabled
@@ -426,41 +381,7 @@
 		log.Errorln("error reading res body:", err)
 		return arcInstance, err
 	}
-<<<<<<< HEAD
-	err = json.Unmarshal(body, &response)
-
-	if err != nil {
-		log.Errorln("error while unmarshalling res body:", err)
-		return arcInstance, err
-	}
-	if len(response.ArcInstances) != 0 {
-		arcInstanceDetails := response.ArcInstances[0]
-		arcInstance.SubscriptionID = arcInstanceDetails.SubscriptionID
-		SetTimeValidity(arcInstanceDetails.TimeValidity)
-		setMaxErrorTime(Subscripton{
-			SubscriptionID:      arcInstanceDetails.SubscriptionID,
-			SubscriptonCanceled: arcInstanceDetails.SubscriptionCanceled,
-			CreatedAt:           arcInstanceDetails.CreatedAt,
-		})
-		SetTier(arcInstanceDetails.Tier)
-		SetBackend(arcInstanceDetails.Backend)
-		SetFeatureSuggestions(arcInstanceDetails.FeatureSuggestions)
-		SetFeatureCustomEvents(arcInstanceDetails.FeatureCustomEvents)
-		SetFeatureRules(arcInstanceDetails.FeatureRules)
-		SetFeatureSearchRelevancy(arcInstanceDetails.FeatureSearchRelevancy)
-		SetFeatureSearchGrader(arcInstanceDetails.FeatureSearchGrader)
-		SetFeatureEcommerce(arcInstanceDetails.FeatureEcommerce)
-		SetFeatureCache(arcInstanceDetails.FeatureCache)
-		SetFeaturePipelines(arcInstanceDetails.FeaturePipelines)
-		setNumberOfMachines(arcInstanceDetails.NumberOfMachines)
-		ClusterID = arcInstanceDetails.ClusterID
-	} else {
-		return arcInstance, errors.New("no valid instance found for the provided CLUSTER_ID")
-	}
-	return arcInstance, nil
-=======
 	return setBillingVarsArcInstance(body)
->>>>>>> f152788c
 }
 
 type Subscripton struct {
