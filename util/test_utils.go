--- conflicted
+++ resolved
@@ -5,15 +5,13 @@
 	"encoding/json"
 	"io/ioutil"
 	"net/http"
-<<<<<<< HEAD
 
-	log "github.com/sirupsen/logrus"
-=======
 	"os/exec"
 	"strconv"
 	"syscall"
 	"time"
->>>>>>> 7f72e553
+
+	log "github.com/sirupsen/logrus"
 )
 
 // TestURL for arc
@@ -67,13 +65,8 @@
 	finalURL := TestURL + url
 	marshalledRequest, err := json.Marshal(requestBody)
 	if err != nil {
-<<<<<<< HEAD
 		log.Errorln("error while marshalling req body:", err)
-		return nil, err
-=======
-		log.Println("error while marshalling req body: ", err)
 		return nil, err, nil
->>>>>>> 7f72e553
 	}
 	req, _ := http.NewRequest(method, finalURL, bytes.NewBuffer(marshalledRequest))
 	req.Header.Add("Content-Type", "application/json")
@@ -81,35 +74,20 @@
 
 	res, err := http.DefaultClient.Do(req)
 	if err != nil {
-<<<<<<< HEAD
 		log.Errorln("error while sending request:", err)
-		return nil, err
-=======
-		log.Println("error while sending request: ", err)
 		return nil, err, nil
->>>>>>> 7f72e553
 	}
 	defer res.Body.Close()
 	body, err := ioutil.ReadAll(res.Body)
 	if err != nil {
-<<<<<<< HEAD
 		log.Errorln("error reading res body:", err)
-		return nil, err
-=======
-		log.Println("error reading res body: ", err)
 		return nil, err, nil
->>>>>>> 7f72e553
 	}
 	err = json.Unmarshal(body, &response)
 
 	if err != nil {
-<<<<<<< HEAD
 		log.Errorln("error while unmarshalling res body:", err)
-		return response, err
-=======
-		log.Println("error while unmarshalling res body: ", err)
 		return response, err, nil
->>>>>>> 7f72e553
 	}
 	return response, nil, res
 }